<?xml version="1.0" encoding="UTF-8"?>
<ui version="4.0">
 <class>mainWindow</class>
 <widget class="QMainWindow" name="mainWindow">
  <property name="geometry">
   <rect>
    <x>0</x>
    <y>0</y>
    <width>711</width>
    <height>950</height>
   </rect>
  </property>
  <property name="windowTitle">
   <string>SBEMimage Control Window</string>
  </property>
  <widget class="QWidget" name="centralwidget">
   <layout class="QVBoxLayout" name="verticalLayout">
    <item>
     <widget class="QTabWidget" name="tabWidget">
      <property name="enabled">
       <bool>true</bool>
      </property>
      <property name="minimumSize">
       <size>
        <width>691</width>
        <height>535</height>
       </size>
      </property>
      <property name="maximumSize">
       <size>
        <width>691</width>
        <height>535</height>
       </size>
      </property>
      <property name="toolTip">
       <string/>
      </property>
<<<<<<< HEAD
      <property name="currentIndex">
       <number>0</number>
=======
      <property name="tristate">
       <bool>false</bool>
      </property>
     </widget>
     <widget class="QLabel" name="label_9">
      <property name="geometry">
       <rect>
        <x>580</x>
        <y>240</y>
        <width>47</width>
        <height>13</height>
       </rect>
      </property>
      <property name="text">
       <string>2× zoom</string>
      </property>
      <property name="alignment">
       <set>Qt::AlignCenter</set>
      </property>
     </widget>
     <widget class="QLineEdit" name="lineEdit_currentFocus">
      <property name="enabled">
       <bool>false</bool>
      </property>
      <property name="geometry">
       <rect>
        <x>520</x>
        <y>430</y>
        <width>71</width>
        <height>20</height>
       </rect>
      </property>
     </widget>
     <widget class="QLineEdit" name="lineEdit_currentStigX">
      <property name="enabled">
       <bool>false</bool>
      </property>
      <property name="geometry">
       <rect>
        <x>520</x>
        <y>450</y>
        <width>71</width>
        <height>20</height>
       </rect>
      </property>
     </widget>
     <widget class="QLineEdit" name="lineEdit_currentStigY">
      <property name="enabled">
       <bool>false</bool>
      </property>
      <property name="geometry">
       <rect>
        <x>520</x>
        <y>470</y>
        <width>71</width>
        <height>20</height>
       </rect>
      </property>
     </widget>
     <widget class="QLabel" name="label_13">
      <property name="geometry">
       <rect>
        <x>600</x>
        <y>433</y>
        <width>31</width>
        <height>13</height>
       </rect>
      </property>
      <property name="text">
       <string>mm</string>
      </property>
     </widget>
     <widget class="QLabel" name="label_17">
      <property name="geometry">
       <rect>
        <x>600</x>
        <y>453</y>
        <width>31</width>
        <height>16</height>
       </rect>
      </property>
      <property name="text">
       <string>%</string>
      </property>
     </widget>
     <widget class="QLabel" name="label_18">
      <property name="geometry">
       <rect>
        <x>600</x>
        <y>473</y>
        <width>21</width>
        <height>16</height>
       </rect>
      </property>
      <property name="text">
       <string>%</string>
      </property>
     </widget>
     <widget class="QComboBox" name="comboBox_selectGridFT">
      <property name="geometry">
       <rect>
        <x>140</x>
        <y>450</y>
        <width>81</width>
        <height>22</height>
       </rect>
      </property>
     </widget>
     <widget class="QComboBox" name="comboBox_selectOVFT">
      <property name="geometry">
       <rect>
        <x>330</x>
        <y>450</y>
        <width>81</width>
        <height>22</height>
       </rect>
      </property>
     </widget>
     <widget class="QPushButton" name="pushButton_focusToolSet">
      <property name="geometry">
       <rect>
        <x>630</x>
        <y>450</y>
        <width>41</width>
        <height>23</height>
       </rect>
      </property>
      <property name="text">
       <string>Set</string>
      </property>
     </widget>
     <widget class="QLabel" name="label_AFnotification">
      <property name="geometry">
       <rect>
        <x>140</x>
        <y>480</y>
        <width>281</width>
        <height>16</height>
       </rect>
      </property>
      <property name="font">
       <font>
        <weight>75</weight>
        <bold>true</bold>
       </font>
      </property>
      <property name="text">
       <string>Information about current selection.</string>
      </property>
     </widget>
     <widget class="QPushButton" name="pushButton_focusToolMove">
      <property name="geometry">
       <rect>
        <x>20</x>
        <y>450</y>
        <width>101</width>
        <height>23</height>
       </rect>
      </property>
      <property name="text">
       <string>Move to tile/OV</string>
      </property>
     </widget>
     <widget class="QLabel" name="label_19">
      <property name="geometry">
       <rect>
        <x>580</x>
        <y>350</y>
        <width>91</width>
        <height>20</height>
       </rect>
      </property>
      <property name="text">
       <string>Dwell time (µm):</string>
      </property>
      <property name="alignment">
       <set>Qt::AlignLeading|Qt::AlignLeft|Qt::AlignVCenter</set>
      </property>
     </widget>
     <widget class="QComboBox" name="comboBox_dwellTime">
      <property name="geometry">
       <rect>
        <x>580</x>
        <y>370</y>
        <width>51</width>
        <height>22</height>
       </rect>
      </property>
      <property name="layoutDirection">
       <enum>Qt::LeftToRight</enum>
      </property>
     </widget>
     <widget class="QCheckBox" name="checkBox_useCurrentPos">
      <property name="geometry">
       <rect>
        <x>140</x>
        <y>425</y>
        <width>271</width>
        <height>17</height>
       </rect>
      </property>
      <property name="text">
       <string>Use current stage position</string>
      </property>
     </widget>
     <widget class="QPushButton" name="pushButton_moveUp">
      <property name="enabled">
       <bool>false</bool>
      </property>
      <property name="geometry">
       <rect>
        <x>20</x>
        <y>188</y>
        <width>18</width>
        <height>25</height>
       </rect>
      </property>
      <property name="font">
       <font>
        <weight>50</weight>
        <bold>false</bold>
       </font>
      </property>
      <property name="text">
       <string>↑</string>
      </property>
     </widget>
     <widget class="QPushButton" name="pushButton_moveDown">
      <property name="enabled">
       <bool>false</bool>
      </property>
      <property name="geometry">
       <rect>
        <x>20</x>
        <y>211</y>
        <width>18</width>
        <height>25</height>
       </rect>
      </property>
      <property name="text">
       <string>↓</string>
      </property>
     </widget>
    </widget>
    <widget class="QWidget" name="comTests">
     <attribute name="title">
      <string>Tests</string>
     </attribute>
     <widget class="QLabel" name="label_3">
      <property name="geometry">
       <rect>
        <x>20</x>
        <y>20</y>
        <width>311</width>
        <height>16</height>
       </rect>
      </property>
      <property name="font">
       <font>
        <weight>75</weight>
        <bold>true</bold>
       </font>
      </property>
      <property name="text">
       <string>Use only for testing and debugging purposes!</string>
      </property>
     </widget>
     <widget class="QGroupBox" name="groupBox_4">
      <property name="geometry">
       <rect>
        <x>20</x>
        <y>50</y>
        <width>161</width>
        <height>351</height>
       </rect>
      </property>
      <property name="title">
       <string>SEM</string>
      </property>
      <widget class="QPushButton" name="pushButton_testGetMag">
       <property name="geometry">
        <rect>
         <x>20</x>
         <y>30</y>
         <width>121</width>
         <height>23</height>
        </rect>
       </property>
       <property name="text">
        <string>Get mag</string>
       </property>
      </widget>
      <widget class="QPushButton" name="pushButton_testSetMag">
       <property name="geometry">
        <rect>
         <x>20</x>
         <y>60</y>
         <width>121</width>
         <height>23</height>
        </rect>
       </property>
       <property name="text">
        <string>Set mag to 1K</string>
       </property>
      </widget>
      <widget class="QPushButton" name="pushButton_testZeissAPIVersion">
       <property name="geometry">
        <rect>
         <x>20</x>
         <y>310</y>
         <width>121</width>
         <height>23</height>
        </rect>
       </property>
       <property name="text">
        <string>Zeiss API Version</string>
       </property>
      </widget>
      <widget class="QPushButton" name="pushButton_testGetFocus">
       <property name="geometry">
        <rect>
         <x>20</x>
         <y>90</y>
         <width>121</width>
         <height>23</height>
        </rect>
       </property>
       <property name="text">
        <string>Get working distance</string>
       </property>
      </widget>
      <widget class="QPushButton" name="pushButton_testSetFocus">
       <property name="geometry">
        <rect>
         <x>20</x>
         <y>120</y>
         <width>121</width>
         <height>23</height>
        </rect>
       </property>
       <property name="text">
        <string>Set WD to 6mm</string>
       </property>
      </widget>
      <widget class="QPushButton" name="pushButton_testRunAutofocus">
       <property name="geometry">
        <rect>
         <x>20</x>
         <y>150</y>
         <width>121</width>
         <height>23</height>
        </rect>
       </property>
       <property name="text">
        <string>Run autofocus</string>
       </property>
      </widget>
      <widget class="QPushButton" name="pushButton_testRunAutostig">
       <property name="geometry">
        <rect>
         <x>20</x>
         <y>180</y>
         <width>121</width>
         <height>23</height>
        </rect>
       </property>
       <property name="text">
        <string>Run autostig</string>
       </property>
      </widget>
      <widget class="QPushButton" name="pushButton_testRunAutofocusStig">
       <property name="geometry">
        <rect>
         <x>20</x>
         <y>210</y>
         <width>121</width>
         <height>23</height>
        </rect>
       </property>
       <property name="text">
        <string>Run autofocus + stig</string>
       </property>
      </widget>
      <widget class="QPushButton" name="pushButton_testRunAutofocusMapfost">
       <property name="geometry">
        <rect>
         <x>20</x>
         <y>240</y>
         <width>121</width>
         <height>23</height>
        </rect>
       </property>
       <property name="text">
        <string>Run MAPFoSt</string>
       </property>
      </widget>
     </widget>
     <widget class="QGroupBox" name="groupBox_6">
      <property name="geometry">
       <rect>
        <x>200</x>
        <y>50</y>
        <width>161</width>
        <height>351</height>
       </rect>
      </property>
      <property name="title">
       <string>Stage and microtome</string>
      </property>
      <widget class="QPushButton" name="pushButton_testGetStage">
       <property name="geometry">
        <rect>
         <x>20</x>
         <y>30</y>
         <width>121</width>
         <height>23</height>
        </rect>
       </property>
       <property name="text">
        <string>Get stage position</string>
       </property>
      </widget>
      <widget class="QPushButton" name="pushButton_testSetStage">
       <property name="geometry">
        <rect>
         <x>20</x>
         <y>60</y>
         <width>121</width>
         <height>23</height>
        </rect>
       </property>
       <property name="text">
        <string>Set stage X to X+10</string>
       </property>
      </widget>
      <widget class="QPushButton" name="pushButton_testNearKnife">
       <property name="geometry">
        <rect>
         <x>20</x>
         <y>90</y>
         <width>121</width>
         <height>23</height>
        </rect>
       </property>
       <property name="text">
        <string>Near knife</string>
       </property>
      </widget>
      <widget class="QPushButton" name="pushButton_testStopDMScript">
       <property name="geometry">
        <rect>
         <x>20</x>
         <y>310</y>
         <width>121</width>
         <height>23</height>
        </rect>
       </property>
       <property name="text">
        <string>Stop DM script</string>
       </property>
      </widget>
      <widget class="QPushButton" name="pushButton_testClearKnife">
       <property name="geometry">
        <rect>
         <x>20</x>
         <y>120</y>
         <width>121</width>
         <height>23</height>
        </rect>
       </property>
       <property name="text">
        <string>Clear knife</string>
       </property>
      </widget>
      <widget class="QPushButton" name="pushButton_testMotors">
       <property name="geometry">
        <rect>
         <x>20</x>
         <y>150</y>
         <width>121</width>
         <height>23</height>
        </rect>
       </property>
       <property name="text">
        <string>XYZ motor test</string>
       </property>
      </widget>
      <widget class="QPushButton" name="pushButton_testSendCommand">
       <property name="geometry">
        <rect>
         <x>20</x>
         <y>210</y>
         <width>121</width>
         <height>23</height>
        </rect>
       </property>
       <property name="text">
        <string>Send command to DM</string>
       </property>
      </widget>
      <widget class="QPushButton" name="pushButton_testMotorStatusDlg">
       <property name="geometry">
        <rect>
         <x>20</x>
         <y>180</y>
         <width>121</width>
         <height>23</height>
        </rect>
       </property>
       <property name="text">
        <string>Motor status</string>
       </property>
      </widget>
      <widget class="QPushButton" name="pushButton_testGetMillPos">
       <property name="geometry">
        <rect>
         <x>20</x>
         <y>210</y>
         <width>121</width>
         <height>23</height>
        </rect>
       </property>
       <property name="text">
        <string>Get mill position</string>
       </property>
      </widget>
      <widget class="QPushButton" name="pushButton_testMoveMillPos">
       <property name="geometry">
        <rect>
         <x>20</x>
         <y>240</y>
         <width>121</width>
         <height>23</height>
        </rect>
       </property>
       <property name="text">
        <string>Set mill position</string>
       </property>
      </widget>
      <widget class="QPushButton" name="pushButton_testMovePriorMillPos">
       <property name="geometry">
        <rect>
         <x>20</x>
         <y>270</y>
         <width>121</width>
         <height>23</height>
        </rect>
       </property>
       <property name="text">
        <string>Set prior-mill pos.</string>
       </property>
      </widget>

     </widget>
     <widget class="QGroupBox" name="groupBox_7">
      <property name="geometry">
       <rect>
        <x>380</x>
        <y>50</y>
        <width>161</width>
        <height>351</height>
       </rect>
      </property>
      <property name="title">
       <string>Misc</string>
      </property>
      <widget class="QPushButton" name="pushButton_testSendEMail">
       <property name="geometry">
        <rect>
         <x>20</x>
         <y>30</y>
         <width>121</width>
         <height>23</height>
        </rect>
       </property>
       <property name="text">
        <string>Send test e-mail</string>
       </property>
      </widget>
      <widget class="QPushButton" name="pushButton_testPlasmaCleaner">
       <property name="geometry">
        <rect>
         <x>20</x>
         <y>60</y>
         <width>121</width>
         <height>23</height>
        </rect>
       </property>
       <property name="text">
        <string>Plasma cleaner test</string>
       </property>
      </widget>
      <widget class="QPushButton" name="pushButton_testServerRequest">
       <property name="geometry">
        <rect>
         <x>20</x>
         <y>90</y>
         <width>121</width>
         <height>23</height>
        </rect>
       </property>
       <property name="text">
        <string>Test server request</string>
       </property>
      </widget>
      <widget class="QPushButton" name="pushButton_testCustom">
       <property name="geometry">
        <rect>
         <x>20</x>
         <y>310</y>
         <width>121</width>
         <height>23</height>
        </rect>
       </property>
       <property name="text">
        <string>Custom test</string>
       </property>
      </widget>
      <widget class="QPushButton" name="pushButton_testDebrisDetection">
       <property name="geometry">
        <rect>
         <x>20</x>
         <y>120</y>
         <width>121</width>
         <height>23</height>
        </rect>
       </property>
       <property name="text">
        <string>Debris detection test</string>
       </property>
      </widget>
     </widget>
    </widget>
    <widget class="QWidget" name="tab">
     <attribute name="title">
      <string>MagC</string>
     </attribute>
     <widget class="QTableView" name="tableView_magc_sections">
      <property name="enabled">
       <bool>true</bool>
      </property>
      <property name="geometry">
       <rect>
        <x>350</x>
        <y>10</y>
        <width>181</width>
        <height>481</height>
       </rect>
      </property>
      <property name="palette">
       <palette>
        <active>
         <colorrole role="Highlight">
          <brush brushstyle="SolidPattern">
           <color alpha="255">
            <red>0</red>
            <green>120</green>
            <blue>215</blue>
           </color>
          </brush>
         </colorrole>
        </active>
        <inactive>
         <colorrole role="Highlight">
          <brush brushstyle="SolidPattern">
           <color alpha="255">
            <red>0</red>
            <green>120</green>
            <blue>215</blue>
           </color>
          </brush>
         </colorrole>
        </inactive>
        <disabled>
         <colorrole role="Highlight">
          <brush brushstyle="SolidPattern">
           <color alpha="255">
            <red>0</red>
            <green>120</green>
            <blue>215</blue>
           </color>
          </brush>
         </colorrole>
        </disabled>
       </palette>
      </property>
      <property name="font">
       <font>
        <family>Calibri</family>
        <weight>50</weight>
        <bold>false</bold>
       </font>
>>>>>>> e2c9d9bc
      </property>
      <widget class="QWidget" name="mainControls">
       <attribute name="title">
        <string>Main controls</string>
       </attribute>
       <widget class="QGroupBox" name="groupBox_SEM">
        <property name="geometry">
         <rect>
          <x>10</x>
          <y>10</y>
          <width>171</width>
          <height>81</height>
         </rect>
        </property>
        <property name="title">
         <string>SEM</string>
        </property>
        <widget class="QLabel" name="label_beamSettings">
         <property name="geometry">
          <rect>
           <x>50</x>
           <y>55</y>
           <width>111</width>
           <height>16</height>
          </rect>
         </property>
         <property name="text">
          <string>0.0 kV, 0000 pA</string>
         </property>
        </widget>
        <widget class="QLabel" name="label_SEM">
         <property name="geometry">
          <rect>
           <x>10</x>
           <y>25</y>
           <width>121</width>
           <height>16</height>
          </rect>
         </property>
         <property name="text">
          <string>DEVICENAME</string>
         </property>
        </widget>
        <widget class="QLabel" name="label_le">
         <property name="geometry">
          <rect>
           <x>10</x>
           <y>55</y>
           <width>31</width>
           <height>16</height>
          </rect>
         </property>
         <property name="text">
          <string>Beam:</string>
         </property>
        </widget>
        <widget class="QPushButton" name="pushButton_SEMSettings">
         <property name="enabled">
          <bool>true</bool>
         </property>
         <property name="geometry">
          <rect>
           <x>130</x>
           <y>20</y>
           <width>30</width>
           <height>23</height>
          </rect>
         </property>
         <property name="text">
          <string/>
         </property>
        </widget>
       </widget>
       <widget class="QGroupBox" name="groupBox_2">
        <property name="geometry">
         <rect>
          <x>190</x>
          <y>10</y>
          <width>171</width>
          <height>211</height>
         </rect>
        </property>
        <property name="title">
         <string>Overviews</string>
        </property>
        <widget class="QComboBox" name="comboBox_OVSelector">
         <property name="geometry">
          <rect>
           <x>10</x>
           <y>20</y>
           <width>69</width>
           <height>22</height>
          </rect>
         </property>
        </widget>
        <widget class="QPushButton" name="pushButton_OVSettings">
         <property name="enabled">
          <bool>true</bool>
         </property>
         <property name="geometry">
          <rect>
           <x>130</x>
           <y>20</y>
           <width>30</width>
           <height>23</height>
          </rect>
         </property>
         <property name="text">
          <string/>
         </property>
        </widget>
        <widget class="QLabel" name="label_OVMagnification">
         <property name="geometry">
          <rect>
           <x>90</x>
           <y>75</y>
           <width>71</width>
           <height>16</height>
          </rect>
         </property>
         <property name="text">
          <string>0000</string>
         </property>
        </widget>
        <widget class="QLabel" name="label_OVDwellTime">
         <property name="geometry">
          <rect>
           <x>90</x>
           <y>95</y>
           <width>81</width>
           <height>16</height>
          </rect>
         </property>
         <property name="text">
          <string>00.00 µs</string>
         </property>
        </widget>
        <widget class="QLabel" name="label_OVLocation">
         <property name="geometry">
          <rect>
           <x>10</x>
           <y>185</y>
           <width>151</width>
           <height>16</height>
          </rect>
         </property>
         <property name="text">
          <string>X: 00000.000, Y: 00000.000</string>
         </property>
        </widget>
        <widget class="QLabel" name="label_fs_2">
         <property name="geometry">
          <rect>
           <x>10</x>
           <y>55</y>
           <width>61</width>
           <height>16</height>
          </rect>
         </property>
         <property name="text">
          <string>OV size:</string>
         </property>
        </widget>
        <widget class="QLabel" name="label_dt_2">
         <property name="geometry">
          <rect>
           <x>10</x>
           <y>95</y>
           <width>61</width>
           <height>16</height>
          </rect>
         </property>
         <property name="text">
          <string>Dwell time:</string>
         </property>
        </widget>
        <widget class="QLabel" name="label_o_2">
         <property name="geometry">
          <rect>
           <x>10</x>
           <y>165</y>
           <width>141</width>
           <height>16</height>
          </rect>
         </property>
         <property name="text">
          <string>Location:</string>
         </property>
        </widget>
        <widget class="QLabel" name="label_OVSize">
         <property name="geometry">
          <rect>
           <x>90</x>
           <y>55</y>
           <width>81</width>
           <height>16</height>
          </rect>
         </property>
         <property name="text">
          <string>00000 x 00000</string>
         </property>
        </widget>
        <widget class="QLabel" name="label_ps_2">
         <property name="geometry">
          <rect>
           <x>10</x>
           <y>75</y>
           <width>71</width>
           <height>16</height>
          </rect>
         </property>
         <property name="text">
          <string>Magnification:</string>
         </property>
        </widget>
        <widget class="QLabel" name="label_10">
         <property name="geometry">
          <rect>
           <x>10</x>
           <y>115</y>
           <width>151</width>
           <height>16</height>
          </rect>
         </property>
         <property name="text">
          <string>Debris detection area:</string>
         </property>
        </widget>
        <widget class="QLabel" name="label_debrisDetectionArea">
         <property name="geometry">
          <rect>
           <x>10</x>
           <y>135</y>
           <width>161</width>
           <height>16</height>
          </rect>
         </property>
         <property name="text">
          <string>(00000, 00000, 00000, 00000)</string>
         </property>
        </widget>
       </widget>
       <widget class="QGroupBox" name="groupBox_5">
        <property name="geometry">
         <rect>
          <x>10</x>
          <y>230</y>
          <width>661</width>
          <height>271</height>
         </rect>
        </property>
        <property name="title">
         <string>Stack acquisition</string>
        </property>
        <widget class="QPushButton" name="pushButton_startAcq">
         <property name="geometry">
          <rect>
           <x>10</x>
           <y>235</y>
           <width>101</width>
           <height>23</height>
          </rect>
         </property>
         <property name="font">
          <font>
           <weight>75</weight>
           <bold>true</bold>
          </font>
         </property>
         <property name="text">
          <string>START</string>
         </property>
        </widget>
        <widget class="QPushButton" name="pushButton_pauseAcq">
         <property name="enabled">
          <bool>false</bool>
         </property>
         <property name="geometry">
          <rect>
           <x>120</x>
           <y>235</y>
           <width>101</width>
           <height>23</height>
          </rect>
         </property>
         <property name="font">
          <font>
           <weight>75</weight>
           <bold>true</bold>
          </font>
         </property>
         <property name="text">
          <string>PAUSE</string>
         </property>
        </widget>
        <widget class="QPushButton" name="pushButton_resetAcq">
         <property name="enabled">
          <bool>false</bool>
         </property>
         <property name="geometry">
          <rect>
           <x>230</x>
           <y>235</y>
           <width>101</width>
           <height>23</height>
          </rect>
         </property>
         <property name="font">
          <font>
           <weight>75</weight>
           <bold>true</bold>
          </font>
         </property>
         <property name="text">
          <string>RESET</string>
         </property>
        </widget>
        <widget class="QLabel" name="label_ns">
         <property name="geometry">
          <rect>
           <x>10</x>
           <y>60</y>
           <width>121</width>
           <height>16</height>
          </rect>
         </property>
         <property name="text">
          <string>Target number of slices:</string>
         </property>
        </widget>
        <widget class="QLabel" name="label_st">
         <property name="geometry">
          <rect>
           <x>190</x>
           <y>60</y>
           <width>81</width>
           <height>16</height>
          </rect>
         </property>
         <property name="text">
          <string>Slice thickness:</string>
         </property>
        </widget>
        <widget class="QCheckBox" name="checkBox_useAutofocus">
         <property name="enabled">
          <bool>true</bool>
         </property>
         <property name="geometry">
          <rect>
           <x>190</x>
           <y>145</y>
           <width>91</width>
           <height>17</height>
          </rect>
         </property>
         <property name="text">
          <string>Autofocus</string>
         </property>
        </widget>
        <widget class="QCheckBox" name="checkBox_useDebrisDetection">
         <property name="geometry">
          <rect>
           <x>10</x>
           <y>145</y>
           <width>101</width>
           <height>17</height>
          </rect>
         </property>
         <property name="text">
          <string>Debris detection</string>
         </property>
        </widget>
        <widget class="Line" name="line">
         <property name="geometry">
          <rect>
           <x>335</x>
           <y>22</y>
           <width>20</width>
           <height>239</height>
          </rect>
         </property>
         <property name="orientation">
          <enum>Qt::Vertical</enum>
         </property>
        </widget>
        <widget class="QLabel" name="label">
         <property name="geometry">
          <rect>
           <x>360</x>
           <y>100</y>
           <width>301</width>
           <height>16</height>
          </rect>
         </property>
         <property name="text">
          <string>Estimated total duration (imaging / stage moves / cutting):</string>
         </property>
        </widget>
        <widget class="QLabel" name="label_dose">
         <property name="geometry">
          <rect>
           <x>500</x>
           <y>30</y>
           <width>171</width>
           <height>16</height>
          </rect>
         </property>
         <property name="text">
          <string/>
         </property>
        </widget>
        <widget class="QProgressBar" name="progressBar">
         <property name="geometry">
          <rect>
           <x>360</x>
           <y>234</y>
           <width>281</width>
           <height>23</height>
          </rect>
         </property>
         <property name="value">
          <number>0</number>
         </property>
        </widget>
        <widget class="QLabel" name="label_2">
         <property name="geometry">
          <rect>
           <x>360</x>
           <y>145</y>
           <width>201</width>
           <height>16</height>
          </rect>
         </property>
         <property name="text">
          <string>Estimated date and time of completion:</string>
         </property>
        </widget>
        <widget class="QCheckBox" name="checkBox_useMonitoring">
         <property name="geometry">
          <rect>
           <x>10</x>
           <y>95</y>
           <width>101</width>
           <height>17</height>
          </rect>
         </property>
         <property name="text">
          <string>E-mail monitoring</string>
         </property>
        </widget>
        <widget class="QToolButton" name="toolButton_monitoringSettings">
         <property name="geometry">
          <rect>
           <x>120</x>
           <y>95</y>
           <width>25</width>
           <height>19</height>
          </rect>
         </property>
         <property name="text">
          <string>...</string>
         </property>
        </widget>
        <widget class="QLabel" name="label_totalDuration">
         <property name="geometry">
          <rect>
           <x>360</x>
           <y>120</y>
           <width>291</width>
           <height>16</height>
          </rect>
         </property>
         <property name="text">
          <string>0 d 0 h 0 min    (000% / 000% / 000 %)</string>
         </property>
        </widget>
        <widget class="QLabel" name="label_totalData">
         <property name="geometry">
          <rect>
           <x>560</x>
           <y>75</y>
           <width>91</width>
           <height>16</height>
          </rect>
         </property>
         <property name="text">
          <string>0.0 GB</string>
         </property>
        </widget>
        <widget class="QLabel" name="label_dateEstimate">
         <property name="geometry">
          <rect>
           <x>360</x>
           <y>165</y>
           <width>301</width>
           <height>16</height>
          </rect>
         </property>
         <property name="text">
          <string>---</string>
         </property>
        </widget>
        <widget class="QToolButton" name="toolButton_autofocus">
         <property name="geometry">
          <rect>
           <x>300</x>
           <y>145</y>
           <width>25</width>
           <height>19</height>
          </rect>
         </property>
         <property name="text">
          <string>...</string>
         </property>
        </widget>
        <widget class="QLabel" name="label_dose_3">
         <property name="geometry">
          <rect>
           <x>360</x>
           <y>30</y>
           <width>131</width>
           <height>16</height>
          </rect>
         </property>
         <property name="text">
          <string>Electron dose (min .. max): </string>
         </property>
        </widget>
        <widget class="QCheckBox" name="checkBox_takeOV">
         <property name="geometry">
          <rect>
           <x>10</x>
           <y>120</y>
           <width>101</width>
           <height>17</height>
          </rect>
         </property>
         <property name="text">
          <string>Take overviews</string>
         </property>
        </widget>
        <widget class="QToolButton" name="toolButton_debrisDetection">
         <property name="geometry">
          <rect>
           <x>120</x>
           <y>145</y>
           <width>25</width>
           <height>19</height>
          </rect>
         </property>
         <property name="text">
          <string>...</string>
         </property>
        </widget>
        <widget class="QToolButton" name="toolButton_OVSettings">
         <property name="geometry">
          <rect>
           <x>120</x>
           <y>120</y>
           <width>25</width>
           <height>19</height>
          </rect>
         </property>
         <property name="text">
          <string>...</string>
         </property>
        </widget>
        <widget class="QLabel" name="label_4">
         <property name="geometry">
          <rect>
           <x>360</x>
           <y>200</y>
           <width>71</width>
           <height>16</height>
          </rect>
         </property>
         <property name="text">
          <string>Current slice:</string>
         </property>
        </widget>
        <widget class="QLabel" name="label_sliceCounter">
         <property name="geometry">
          <rect>
           <x>470</x>
           <y>200</y>
           <width>181</width>
           <height>16</height>
          </rect>
         </property>
         <property name="font">
          <font>
           <weight>75</weight>
           <bold>true</bold>
          </font>
         </property>
         <property name="text">
          <string>---</string>
         </property>
        </widget>
        <widget class="QLabel" name="label_6">
         <property name="geometry">
          <rect>
           <x>560</x>
           <y>55</y>
           <width>71</width>
           <height>16</height>
          </rect>
         </property>
         <property name="text">
          <string>Data volume:</string>
         </property>
        </widget>
        <widget class="QLabel" name="label_dimensions_2">
         <property name="geometry">
          <rect>
           <x>360</x>
           <y>55</y>
           <width>121</width>
           <height>16</height>
          </rect>
         </property>
         <property name="text">
          <string>Tile acquisition area:</string>
         </property>
        </widget>
        <widget class="QLabel" name="label_totalArea">
         <property name="geometry">
          <rect>
           <x>360</x>
           <y>75</y>
           <width>111</width>
           <height>16</height>
          </rect>
         </property>
         <property name="text">
          <string>0000000.0 µm²</string>
         </property>
        </widget>
        <widget class="QCheckBox" name="checkBox_askUser">
         <property name="geometry">
          <rect>
           <x>10</x>
           <y>170</y>
           <width>101</width>
           <height>17</height>
          </rect>
         </property>
         <property name="text">
          <string>&quot;Ask user&quot; mode</string>
         </property>
        </widget>
        <widget class="QCheckBox" name="checkBox_monitorTiles">
         <property name="enabled">
          <bool>true</bool>
         </property>
         <property name="geometry">
          <rect>
           <x>190</x>
           <y>120</y>
           <width>111</width>
           <height>17</height>
          </rect>
         </property>
         <property name="text">
          <string>Image monitoring</string>
         </property>
        </widget>
        <widget class="QToolButton" name="toolButton_monitorTiles">
         <property name="geometry">
          <rect>
           <x>300</x>
           <y>120</y>
           <width>25</width>
           <height>19</height>
          </rect>
         </property>
         <property name="text">
          <string>...</string>
         </property>
        </widget>
        <widget class="QLabel" name="label_acqIndicator">
         <property name="geometry">
          <rect>
           <x>10</x>
           <y>200</y>
           <width>141</width>
           <height>20</height>
          </rect>
         </property>
         <property name="font">
          <font>
           <weight>75</weight>
           <bold>true</bold>
          </font>
         </property>
         <property name="text">
          <string>System idle.</string>
         </property>
        </widget>
        <widget class="QToolButton" name="toolButton_plasmaCleaner">
         <property name="enabled">
          <bool>true</bool>
         </property>
         <property name="geometry">
          <rect>
           <x>300</x>
           <y>170</y>
           <width>25</width>
           <height>19</height>
          </rect>
         </property>
         <property name="text">
          <string>...</string>
         </property>
        </widget>
        <widget class="QCheckBox" name="checkBox_plasmaCleaner">
         <property name="enabled">
          <bool>true</bool>
         </property>
         <property name="geometry">
          <rect>
           <x>190</x>
           <y>170</y>
           <width>91</width>
           <height>17</height>
          </rect>
         </property>
         <property name="text">
          <string>Plasma cleaner</string>
         </property>
        </widget>
        <widget class="QCheckBox" name="checkBox_mirrorDrive">
         <property name="enabled">
          <bool>true</bool>
         </property>
         <property name="geometry">
          <rect>
           <x>190</x>
           <y>95</y>
           <width>91</width>
           <height>17</height>
          </rect>
         </property>
         <property name="text">
          <string>Disk mirroring</string>
         </property>
        </widget>
        <widget class="QToolButton" name="toolButton_mirrorDrive">
         <property name="geometry">
          <rect>
           <x>300</x>
           <y>95</y>
           <width>25</width>
           <height>19</height>
          </rect>
         </property>
         <property name="text">
          <string>...</string>
         </property>
        </widget>
        <widget class="QToolButton" name="toolButton_askUserMode">
         <property name="geometry">
          <rect>
           <x>120</x>
           <y>170</y>
           <width>25</width>
           <height>19</height>
          </rect>
         </property>
         <property name="text">
          <string>...</string>
         </property>
        </widget>
        <widget class="QPushButton" name="pushButton_acqSettings">
         <property name="geometry">
          <rect>
           <x>300</x>
           <y>25</y>
           <width>30</width>
           <height>23</height>
          </rect>
         </property>
         <property name="text">
          <string/>
         </property>
        </widget>
        <widget class="QLabel" name="label_numberSlices">
         <property name="geometry">
          <rect>
           <x>132</x>
           <y>60</y>
           <width>61</width>
           <height>16</height>
          </rect>
         </property>
         <property name="font">
          <font>
           <weight>50</weight>
           <bold>false</bold>
          </font>
         </property>
         <property name="text">
          <string>000000</string>
         </property>
        </widget>
        <widget class="QLabel" name="label_16">
         <property name="geometry">
          <rect>
           <x>330</x>
           <y>55</y>
           <width>31</width>
           <height>16</height>
          </rect>
         </property>
         <property name="text">
          <string/>
         </property>
        </widget>
        <widget class="QLineEdit" name="lineEdit_baseDir">
         <property name="enabled">
          <bool>false</bool>
         </property>
         <property name="geometry">
          <rect>
           <x>10</x>
           <y>25</y>
           <width>261</width>
           <height>23</height>
          </rect>
         </property>
        </widget>
        <widget class="QLabel" name="label_sliceThickness">
         <property name="geometry">
          <rect>
           <x>270</x>
           <y>60</y>
           <width>46</width>
           <height>16</height>
          </rect>
         </property>
         <property name="font">
          <font>
           <weight>50</weight>
           <bold>false</bold>
          </font>
         </property>
         <property name="text">
          <string>000 nm</string>
         </property>
        </widget>
        <widget class="QLabel" name="label_dimensions_3">
         <property name="geometry">
          <rect>
           <x>480</x>
           <y>55</y>
           <width>61</width>
           <height>16</height>
          </rect>
         </property>
         <property name="text">
          <string>Z depth:</string>
         </property>
        </widget>
        <widget class="QLabel" name="label_totalZ">
         <property name="geometry">
          <rect>
           <x>480</x>
           <y>75</y>
           <width>71</width>
           <height>16</height>
          </rect>
         </property>
         <property name="text">
          <string>00000.0 µm</string>
         </property>
        </widget>
       </widget>
       <widget class="QGroupBox" name="groupBox_3">
        <property name="geometry">
         <rect>
          <x>370</x>
          <y>10</y>
          <width>171</width>
          <height>211</height>
         </rect>
        </property>
        <property name="title">
         <string>Tile grids</string>
        </property>
        <widget class="QLabel" name="label_gridSize">
         <property name="geometry">
          <rect>
           <x>80</x>
           <y>55</y>
           <width>81</width>
           <height>16</height>
          </rect>
         </property>
         <property name="text">
          <string>00 x 00</string>
         </property>
        </widget>
        <widget class="QLabel" name="label_numberActiveTiles">
         <property name="geometry">
          <rect>
           <x>80</x>
           <y>95</y>
           <width>81</width>
           <height>16</height>
          </rect>
         </property>
         <property name="text">
          <string>000</string>
         </property>
        </widget>
        <widget class="QLabel" name="label_at">
         <property name="geometry">
          <rect>
           <x>10</x>
           <y>95</y>
           <width>61</width>
           <height>16</height>
          </rect>
         </property>
         <property name="text">
          <string>Active tiles:</string>
         </property>
        </widget>
        <widget class="QLabel" name="label_g">
         <property name="geometry">
          <rect>
           <x>10</x>
           <y>55</y>
           <width>61</width>
           <height>16</height>
          </rect>
         </property>
         <property name="text">
          <string>Grid size:</string>
         </property>
        </widget>
        <widget class="QLabel" name="label_o">
         <property name="geometry">
          <rect>
           <x>10</x>
           <y>165</y>
           <width>141</width>
           <height>16</height>
          </rect>
         </property>
         <property name="text">
          <string>Location of tile 0:</string>
         </property>
        </widget>
        <widget class="QPushButton" name="pushButton_gridSettings">
         <property name="geometry">
          <rect>
           <x>130</x>
           <y>20</y>
           <width>30</width>
           <height>23</height>
          </rect>
         </property>
         <property name="text">
          <string/>
         </property>
        </widget>
        <widget class="QLabel" name="label_gridOrigin">
         <property name="geometry">
          <rect>
           <x>10</x>
           <y>185</y>
           <width>151</width>
           <height>16</height>
          </rect>
         </property>
         <property name="text">
          <string>X: 00000.000, Y: 00000.000</string>
         </property>
        </widget>
        <widget class="QComboBox" name="comboBox_gridSelector">
         <property name="geometry">
          <rect>
           <x>10</x>
           <y>21</y>
           <width>91</width>
           <height>21</height>
          </rect>
         </property>
         <property name="iconSize">
          <size>
           <width>18</width>
           <height>9</height>
          </size>
         </property>
        </widget>
        <widget class="QLabel" name="label_ps">
         <property name="geometry">
          <rect>
           <x>10</x>
           <y>115</y>
           <width>51</width>
           <height>16</height>
          </rect>
         </property>
         <property name="text">
          <string>Pixel size:</string>
         </property>
        </widget>
        <widget class="QLabel" name="label_tilePixelSize">
         <property name="geometry">
          <rect>
           <x>80</x>
           <y>115</y>
           <width>81</width>
           <height>16</height>
          </rect>
         </property>
         <property name="text">
          <string>000.0 nm</string>
         </property>
        </widget>
        <widget class="QLabel" name="label_fs">
         <property name="geometry">
          <rect>
           <x>10</x>
           <y>75</y>
           <width>61</width>
           <height>16</height>
          </rect>
         </property>
         <property name="text">
          <string>Tile size:</string>
         </property>
        </widget>
        <widget class="QLabel" name="label_tileSize">
         <property name="geometry">
          <rect>
           <x>80</x>
           <y>75</y>
           <width>91</width>
           <height>16</height>
          </rect>
         </property>
         <property name="text">
          <string>00000 x 00000</string>
         </property>
        </widget>
        <widget class="QLabel" name="label_tileDwellTime">
         <property name="geometry">
          <rect>
           <x>80</x>
           <y>135</y>
           <width>81</width>
           <height>16</height>
          </rect>
         </property>
         <property name="text">
          <string>00.00 µs</string>
         </property>
        </widget>
        <widget class="QLabel" name="label_dt">
         <property name="geometry">
          <rect>
           <x>10</x>
           <y>135</y>
           <width>61</width>
           <height>16</height>
          </rect>
         </property>
         <property name="text">
          <string>Dwell time:</string>
         </property>
        </widget>
       </widget>
       <widget class="QGroupBox" name="groupBox_8">
        <property name="geometry">
         <rect>
          <x>550</x>
          <y>10</y>
          <width>121</width>
          <height>211</height>
         </rect>
        </property>
        <property name="title">
         <string>Manual commands</string>
        </property>
        <widget class="QPushButton" name="pushButton_doApproach">
         <property name="geometry">
          <rect>
           <x>10</x>
           <y>20</y>
           <width>101</width>
           <height>23</height>
          </rect>
         </property>
         <property name="text">
          <string>Approach</string>
         </property>
        </widget>
        <widget class="QPushButton" name="pushButton_doSweep">
         <property name="geometry">
          <rect>
           <x>10</x>
           <y>50</y>
           <width>101</width>
           <height>23</height>
          </rect>
         </property>
         <property name="text">
          <string>Sweep</string>
         </property>
        </widget>
        <widget class="QPushButton" name="pushButton_saveViewport">
         <property name="geometry">
          <rect>
           <x>10</x>
           <y>110</y>
           <width>101</width>
           <height>23</height>
          </rect>
         </property>
         <property name="text">
          <string>Screenshot</string>
         </property>
        </widget>
        <widget class="QPushButton" name="pushButton_grabFrame">
         <property name="geometry">
          <rect>
           <x>10</x>
           <y>80</y>
           <width>101</width>
           <height>23</height>
          </rect>
         </property>
         <property name="text">
          <string>Grab frame</string>
         </property>
        </widget>
        <widget class="QPushButton" name="pushButton_EHTToggle">
         <property name="geometry">
          <rect>
           <x>10</x>
           <y>180</y>
           <width>101</width>
           <height>23</height>
          </rect>
         </property>
         <property name="text">
          <string>EHT ON/OFF</string>
         </property>
        </widget>
        <widget class="QPushButton" name="pushButton_VP">
         <property name="geometry">
          <rect>
           <x>10</x>
           <y>150</y>
           <width>51</width>
           <height>23</height>
          </rect>
         </property>
         <property name="text">
          <string>VP</string>
         </property>
        </widget>
        <widget class="QPushButton" name="pushButton_FCC">
         <property name="geometry">
          <rect>
           <x>60</x>
           <y>150</y>
           <width>51</width>
           <height>23</height>
          </rect>
         </property>
         <property name="text">
          <string>FCC</string>
         </property>
        </widget>
       </widget>
       <widget class="QGroupBox" name="groupBox_stage">
        <property name="geometry">
         <rect>
          <x>10</x>
          <y>100</y>
          <width>171</width>
          <height>121</height>
         </rect>
        </property>
        <property name="title">
         <string>Microtome/Stage</string>
        </property>
        <widget class="QPushButton" name="pushButton_microtomeSettings">
         <property name="geometry">
          <rect>
           <x>130</x>
           <y>20</y>
           <width>30</width>
           <height>23</height>
          </rect>
         </property>
         <property name="text">
          <string/>
         </property>
        </widget>
        <widget class="QLabel" name="label_microtome">
         <property name="geometry">
          <rect>
           <x>10</x>
           <y>25</y>
           <width>121</width>
           <height>16</height>
          </rect>
         </property>
         <property name="text">
          <string>DEVICENAME</string>
         </property>
        </widget>
        <widget class="QLabel" name="label_currentStageZ">
         <property name="geometry">
          <rect>
           <x>10</x>
           <y>95</y>
           <width>71</width>
           <height>16</height>
          </rect>
         </property>
         <property name="text">
          <string>Z: 00000.000</string>
         </property>
        </widget>
        <widget class="QLabel" name="label_lcsp">
         <property name="geometry">
          <rect>
           <x>10</x>
           <y>55</y>
           <width>161</width>
           <height>16</height>
          </rect>
         </property>
         <property name="text">
          <string>Last confirmed stage position:</string>
         </property>
        </widget>
        <widget class="QLabel" name="label_currentStageXY">
         <property name="geometry">
          <rect>
           <x>10</x>
           <y>75</y>
           <width>161</width>
           <height>16</height>
          </rect>
         </property>
         <property name="text">
          <string>X: 00000.000, Y: 00000.000</string>
         </property>
        </widget>
       </widget>
      </widget>
      <widget class="QWidget" name="focusTool">
       <attribute name="title">
        <string>Focus tool</string>
       </attribute>
       <widget class="QLabel" name="img_focusToolViewer">
        <property name="geometry">
         <rect>
          <x>45</x>
          <y>20</y>
          <width>512</width>
          <height>384</height>
         </rect>
        </property>
        <property name="text">
         <string/>
        </property>
       </widget>
       <widget class="QPushButton" name="pushButton_focusToolStart">
        <property name="geometry">
         <rect>
          <x>20</x>
          <y>420</y>
          <width>101</width>
          <height>23</height>
         </rect>
        </property>
        <property name="text">
         <string>Run cycle</string>
        </property>
       </widget>
       <widget class="QRadioButton" name="radioButton_focus">
        <property name="geometry">
         <rect>
          <x>440</x>
          <y>430</y>
          <width>82</width>
          <height>17</height>
         </rect>
        </property>
        <property name="text">
         <string>Focus (WD)</string>
        </property>
        <property name="checked">
         <bool>true</bool>
        </property>
       </widget>
       <widget class="QRadioButton" name="radioButton_stigX">
        <property name="geometry">
         <rect>
          <x>440</x>
          <y>450</y>
          <width>82</width>
          <height>17</height>
         </rect>
        </property>
        <property name="text">
         <string>Stigmator X</string>
        </property>
       </widget>
       <widget class="QRadioButton" name="radioButton_stigY">
        <property name="geometry">
         <rect>
          <x>440</x>
          <y>470</y>
          <width>82</width>
          <height>17</height>
         </rect>
        </property>
        <property name="text">
         <string>Stigmator Y</string>
        </property>
       </widget>
       <widget class="QComboBox" name="comboBox_selectTileFT">
        <property name="geometry">
         <rect>
          <x>220</x>
          <y>450</y>
          <width>91</width>
          <height>22</height>
         </rect>
        </property>
       </widget>
       <widget class="QLabel" name="label_5">
        <property name="geometry">
         <rect>
          <x>580</x>
          <y>305</y>
          <width>81</width>
          <height>20</height>
         </rect>
        </property>
        <property name="text">
         <string>Pixel size (nm):</string>
        </property>
        <property name="alignment">
         <set>Qt::AlignLeading|Qt::AlignLeft|Qt::AlignVCenter</set>
        </property>
       </widget>
       <widget class="QSpinBox" name="spinBox_ftPixelSize">
        <property name="geometry">
         <rect>
          <x>580</x>
          <y>325</y>
          <width>42</width>
          <height>22</height>
         </rect>
        </property>
        <property name="minimum">
         <number>1</number>
        </property>
        <property name="maximum">
         <number>50</number>
        </property>
        <property name="value">
         <number>4</number>
        </property>
       </widget>
       <widget class="QSlider" name="verticalSlider_ftDelta">
        <property name="geometry">
         <rect>
          <x>596</x>
          <y>50</y>
          <width>20</width>
          <height>141</height>
         </rect>
        </property>
        <property name="maximum">
         <number>10</number>
        </property>
        <property name="value">
         <number>2</number>
        </property>
        <property name="orientation">
         <enum>Qt::Vertical</enum>
        </property>
        <property name="tickPosition">
         <enum>QSlider::TicksBelow</enum>
        </property>
       </widget>
       <widget class="QLabel" name="label_7">
        <property name="geometry">
         <rect>
          <x>581</x>
          <y>30</y>
          <width>47</width>
          <height>13</height>
         </rect>
        </property>
        <property name="text">
         <string>Coarse</string>
        </property>
        <property name="alignment">
         <set>Qt::AlignCenter</set>
        </property>
       </widget>
       <widget class="QLabel" name="label_8">
        <property name="geometry">
         <rect>
          <x>580</x>
          <y>195</y>
          <width>47</width>
          <height>13</height>
         </rect>
        </property>
        <property name="text">
         <string>Fine</string>
        </property>
        <property name="alignment">
         <set>Qt::AlignCenter</set>
        </property>
       </widget>
       <widget class="QCheckBox" name="checkBox_zoom">
        <property name="enabled">
         <bool>false</bool>
        </property>
        <property name="geometry">
         <rect>
          <x>595</x>
          <y>223</y>
          <width>16</width>
          <height>17</height>
         </rect>
        </property>
        <property name="layoutDirection">
         <enum>Qt::LeftToRight</enum>
        </property>
        <property name="text">
         <string/>
        </property>
        <property name="tristate">
         <bool>false</bool>
        </property>
       </widget>
       <widget class="QLabel" name="label_9">
        <property name="geometry">
         <rect>
          <x>580</x>
          <y>240</y>
          <width>47</width>
          <height>13</height>
         </rect>
        </property>
        <property name="text">
         <string>2× zoom</string>
        </property>
        <property name="alignment">
         <set>Qt::AlignCenter</set>
        </property>
       </widget>
       <widget class="QLineEdit" name="lineEdit_currentFocus">
        <property name="enabled">
         <bool>false</bool>
        </property>
        <property name="geometry">
         <rect>
          <x>520</x>
          <y>430</y>
          <width>71</width>
          <height>20</height>
         </rect>
        </property>
       </widget>
       <widget class="QLineEdit" name="lineEdit_currentStigX">
        <property name="enabled">
         <bool>false</bool>
        </property>
        <property name="geometry">
         <rect>
          <x>520</x>
          <y>450</y>
          <width>71</width>
          <height>20</height>
         </rect>
        </property>
       </widget>
       <widget class="QLineEdit" name="lineEdit_currentStigY">
        <property name="enabled">
         <bool>false</bool>
        </property>
        <property name="geometry">
         <rect>
          <x>520</x>
          <y>470</y>
          <width>71</width>
          <height>20</height>
         </rect>
        </property>
       </widget>
       <widget class="QLabel" name="label_13">
        <property name="geometry">
         <rect>
          <x>600</x>
          <y>433</y>
          <width>31</width>
          <height>13</height>
         </rect>
        </property>
        <property name="text">
         <string>mm</string>
        </property>
       </widget>
       <widget class="QLabel" name="label_17">
        <property name="geometry">
         <rect>
          <x>600</x>
          <y>453</y>
          <width>31</width>
          <height>16</height>
         </rect>
        </property>
        <property name="text">
         <string>%</string>
        </property>
       </widget>
       <widget class="QLabel" name="label_18">
        <property name="geometry">
         <rect>
          <x>600</x>
          <y>473</y>
          <width>21</width>
          <height>16</height>
         </rect>
        </property>
        <property name="text">
         <string>%</string>
        </property>
       </widget>
       <widget class="QComboBox" name="comboBox_selectGridFT">
        <property name="geometry">
         <rect>
          <x>140</x>
          <y>450</y>
          <width>81</width>
          <height>22</height>
         </rect>
        </property>
       </widget>
       <widget class="QComboBox" name="comboBox_selectOVFT">
        <property name="geometry">
         <rect>
          <x>330</x>
          <y>450</y>
          <width>81</width>
          <height>22</height>
         </rect>
        </property>
       </widget>
       <widget class="QPushButton" name="pushButton_focusToolSet">
        <property name="geometry">
         <rect>
          <x>630</x>
          <y>450</y>
          <width>41</width>
          <height>23</height>
         </rect>
        </property>
        <property name="text">
         <string>Set</string>
        </property>
       </widget>
       <widget class="QLabel" name="label_AFnotification">
        <property name="geometry">
         <rect>
          <x>140</x>
          <y>480</y>
          <width>281</width>
          <height>16</height>
         </rect>
        </property>
        <property name="font">
         <font>
          <weight>75</weight>
          <bold>true</bold>
         </font>
        </property>
        <property name="text">
         <string>Information about current selection.</string>
        </property>
       </widget>
       <widget class="QPushButton" name="pushButton_focusToolMove">
        <property name="geometry">
         <rect>
          <x>20</x>
          <y>450</y>
          <width>101</width>
          <height>23</height>
         </rect>
        </property>
        <property name="text">
         <string>Move to tile/OV</string>
        </property>
       </widget>
       <widget class="QLabel" name="label_19">
        <property name="geometry">
         <rect>
          <x>580</x>
          <y>350</y>
          <width>91</width>
          <height>20</height>
         </rect>
        </property>
        <property name="text">
         <string>Dwell time (µm):</string>
        </property>
        <property name="alignment">
         <set>Qt::AlignLeading|Qt::AlignLeft|Qt::AlignVCenter</set>
        </property>
       </widget>
       <widget class="QComboBox" name="comboBox_dwellTime">
        <property name="geometry">
         <rect>
          <x>580</x>
          <y>370</y>
          <width>51</width>
          <height>22</height>
         </rect>
        </property>
        <property name="layoutDirection">
         <enum>Qt::LeftToRight</enum>
        </property>
       </widget>
       <widget class="QCheckBox" name="checkBox_useCurrentPos">
        <property name="geometry">
         <rect>
          <x>140</x>
          <y>425</y>
          <width>271</width>
          <height>17</height>
         </rect>
        </property>
        <property name="text">
         <string>Use current stage position</string>
        </property>
       </widget>
       <widget class="QPushButton" name="pushButton_moveUp">
        <property name="enabled">
         <bool>false</bool>
        </property>
        <property name="geometry">
         <rect>
          <x>20</x>
          <y>188</y>
          <width>18</width>
          <height>25</height>
         </rect>
        </property>
        <property name="font">
         <font>
          <weight>50</weight>
          <bold>false</bold>
         </font>
        </property>
        <property name="text">
         <string>↑</string>
        </property>
       </widget>
       <widget class="QPushButton" name="pushButton_moveDown">
        <property name="enabled">
         <bool>false</bool>
        </property>
        <property name="geometry">
         <rect>
          <x>20</x>
          <y>211</y>
          <width>18</width>
          <height>25</height>
         </rect>
        </property>
        <property name="text">
         <string>↓</string>
        </property>
       </widget>
      </widget>
      <widget class="QWidget" name="comTests">
       <attribute name="title">
        <string>Tests</string>
       </attribute>
       <widget class="QLabel" name="label_3">
        <property name="geometry">
         <rect>
          <x>20</x>
          <y>20</y>
          <width>311</width>
          <height>16</height>
         </rect>
        </property>
        <property name="font">
         <font>
          <weight>75</weight>
          <bold>true</bold>
         </font>
        </property>
        <property name="text">
         <string>Use only for testing and debugging purposes!</string>
        </property>
       </widget>
       <widget class="QGroupBox" name="groupBox_4">
        <property name="geometry">
         <rect>
          <x>20</x>
          <y>50</y>
          <width>161</width>
          <height>351</height>
         </rect>
        </property>
        <property name="title">
         <string>SEM</string>
        </property>
        <widget class="QPushButton" name="pushButton_testGetMag">
         <property name="geometry">
          <rect>
           <x>20</x>
           <y>30</y>
           <width>121</width>
           <height>23</height>
          </rect>
         </property>
         <property name="text">
          <string>Get mag</string>
         </property>
        </widget>
        <widget class="QPushButton" name="pushButton_testSetMag">
         <property name="geometry">
          <rect>
           <x>20</x>
           <y>60</y>
           <width>121</width>
           <height>23</height>
          </rect>
         </property>
         <property name="text">
          <string>Set mag to 1K</string>
         </property>
        </widget>
        <widget class="QPushButton" name="pushButton_testZeissAPIVersion">
         <property name="geometry">
          <rect>
           <x>20</x>
           <y>310</y>
           <width>121</width>
           <height>23</height>
          </rect>
         </property>
         <property name="text">
          <string>Zeiss API Version</string>
         </property>
        </widget>
        <widget class="QPushButton" name="pushButton_testGetFocus">
         <property name="geometry">
          <rect>
           <x>20</x>
           <y>90</y>
           <width>121</width>
           <height>23</height>
          </rect>
         </property>
         <property name="text">
          <string>Get working distance</string>
         </property>
        </widget>
        <widget class="QPushButton" name="pushButton_testSetFocus">
         <property name="geometry">
          <rect>
           <x>20</x>
           <y>120</y>
           <width>121</width>
           <height>23</height>
          </rect>
         </property>
         <property name="text">
          <string>Set WD to 6mm</string>
         </property>
        </widget>
        <widget class="QPushButton" name="pushButton_testRunAutofocus">
         <property name="geometry">
          <rect>
           <x>20</x>
           <y>150</y>
           <width>121</width>
           <height>23</height>
          </rect>
         </property>
         <property name="text">
          <string>Run autofocus</string>
         </property>
        </widget>
        <widget class="QPushButton" name="pushButton_testRunAutostig">
         <property name="geometry">
          <rect>
           <x>20</x>
           <y>180</y>
           <width>121</width>
           <height>23</height>
          </rect>
         </property>
         <property name="text">
          <string>Run autostig</string>
         </property>
        </widget>
        <widget class="QPushButton" name="pushButton_testRunAutofocusStig">
         <property name="geometry">
          <rect>
           <x>20</x>
           <y>210</y>
           <width>121</width>
           <height>23</height>
          </rect>
         </property>
         <property name="text">
          <string>Run autofocus + stig</string>
         </property>
        </widget>
       </widget>
       <widget class="QGroupBox" name="groupBox_6">
        <property name="geometry">
         <rect>
          <x>200</x>
          <y>50</y>
          <width>161</width>
          <height>351</height>
         </rect>
        </property>
        <property name="title">
         <string>Stage and microtome</string>
        </property>
        <widget class="QPushButton" name="pushButton_testGetStage">
         <property name="geometry">
          <rect>
           <x>20</x>
           <y>30</y>
           <width>121</width>
           <height>23</height>
          </rect>
         </property>
         <property name="text">
          <string>Get stage X</string>
         </property>
        </widget>
        <widget class="QPushButton" name="pushButton_testSetStage">
         <property name="geometry">
          <rect>
           <x>20</x>
           <y>60</y>
           <width>121</width>
           <height>23</height>
          </rect>
         </property>
         <property name="text">
          <string>Set stage X to X+10</string>
         </property>
        </widget>
        <widget class="QPushButton" name="pushButton_testNearKnife">
         <property name="geometry">
          <rect>
           <x>20</x>
           <y>90</y>
           <width>121</width>
           <height>23</height>
          </rect>
         </property>
         <property name="text">
          <string>Near knife</string>
         </property>
        </widget>
        <widget class="QPushButton" name="pushButton_testStopDMScript">
         <property name="geometry">
          <rect>
           <x>20</x>
           <y>310</y>
           <width>121</width>
           <height>23</height>
          </rect>
         </property>
         <property name="text">
          <string>Stop DM script</string>
         </property>
        </widget>
        <widget class="QPushButton" name="pushButton_testClearKnife">
         <property name="geometry">
          <rect>
           <x>20</x>
           <y>120</y>
           <width>121</width>
           <height>23</height>
          </rect>
         </property>
         <property name="text">
          <string>Clear knife</string>
         </property>
        </widget>
        <widget class="QPushButton" name="pushButton_testMotors">
         <property name="geometry">
          <rect>
           <x>20</x>
           <y>150</y>
           <width>121</width>
           <height>23</height>
          </rect>
         </property>
         <property name="text">
          <string>XYZ motor test</string>
         </property>
        </widget>
        <widget class="QPushButton" name="pushButton_testSendCommand">
         <property name="geometry">
          <rect>
           <x>20</x>
           <y>210</y>
           <width>121</width>
           <height>23</height>
          </rect>
         </property>
         <property name="text">
          <string>Send command to DM</string>
         </property>
        </widget>
        <widget class="QPushButton" name="pushButton_testMotorStatusDlg">
         <property name="geometry">
          <rect>
           <x>20</x>
           <y>180</y>
           <width>121</width>
           <height>23</height>
          </rect>
         </property>
         <property name="text">
          <string>Motor status</string>
         </property>
        </widget>
       </widget>
       <widget class="QGroupBox" name="groupBox_7">
        <property name="geometry">
         <rect>
          <x>380</x>
          <y>50</y>
          <width>161</width>
          <height>351</height>
         </rect>
        </property>
        <property name="title">
         <string>Misc</string>
        </property>
        <widget class="QPushButton" name="pushButton_testSendEMail">
         <property name="geometry">
          <rect>
           <x>20</x>
           <y>30</y>
           <width>121</width>
           <height>23</height>
          </rect>
         </property>
         <property name="text">
          <string>Send test e-mail</string>
         </property>
        </widget>
        <widget class="QPushButton" name="pushButton_testPlasmaCleaner">
         <property name="geometry">
          <rect>
           <x>20</x>
           <y>60</y>
           <width>121</width>
           <height>23</height>
          </rect>
         </property>
         <property name="text">
          <string>Plasma cleaner test</string>
         </property>
        </widget>
        <widget class="QPushButton" name="pushButton_testServerRequest">
         <property name="geometry">
          <rect>
           <x>20</x>
           <y>90</y>
           <width>121</width>
           <height>23</height>
          </rect>
         </property>
         <property name="text">
          <string>Test server request</string>
         </property>
        </widget>
        <widget class="QPushButton" name="pushButton_testCustom">
         <property name="geometry">
          <rect>
           <x>20</x>
           <y>310</y>
           <width>121</width>
           <height>23</height>
          </rect>
         </property>
         <property name="text">
          <string>Custom test</string>
         </property>
        </widget>
        <widget class="QPushButton" name="pushButton_testDebrisDetection">
         <property name="geometry">
          <rect>
           <x>20</x>
           <y>120</y>
           <width>121</width>
           <height>23</height>
          </rect>
         </property>
         <property name="text">
          <string>Debris detection test</string>
         </property>
        </widget>
       </widget>
      </widget>
      <widget class="QWidget" name="tab">
       <attribute name="title">
        <string>MagC</string>
       </attribute>
       <widget class="QTableView" name="tableView_magc_sections">
        <property name="enabled">
         <bool>true</bool>
        </property>
        <property name="geometry">
         <rect>
          <x>350</x>
          <y>10</y>
          <width>181</width>
          <height>481</height>
         </rect>
        </property>
        <property name="palette">
         <palette>
          <active>
           <colorrole role="Highlight">
            <brush brushstyle="SolidPattern">
             <color alpha="255">
              <red>0</red>
              <green>120</green>
              <blue>215</blue>
             </color>
            </brush>
           </colorrole>
          </active>
          <inactive>
           <colorrole role="Highlight">
            <brush brushstyle="SolidPattern">
             <color alpha="255">
              <red>0</red>
              <green>120</green>
              <blue>215</blue>
             </color>
            </brush>
           </colorrole>
          </inactive>
          <disabled>
           <colorrole role="Highlight">
            <brush brushstyle="SolidPattern">
             <color alpha="255">
              <red>0</red>
              <green>120</green>
              <blue>215</blue>
             </color>
            </brush>
           </colorrole>
          </disabled>
         </palette>
        </property>
        <property name="font">
         <font>
          <family>Calibri</family>
          <weight>50</weight>
          <bold>false</bold>
         </font>
        </property>
        <property name="toolTip">
         <string>Gray: not acquired 
Yellow: currently acquiring 
Green: acquired</string>
        </property>
        <property name="verticalScrollBarPolicy">
         <enum>Qt::ScrollBarAlwaysOn</enum>
        </property>
        <property name="autoScroll">
         <bool>true</bool>
        </property>
        <property name="editTriggers">
         <set>QAbstractItemView::NoEditTriggers</set>
        </property>
        <property name="alternatingRowColors">
         <bool>true</bool>
        </property>
        <attribute name="horizontalHeaderDefaultSectionSize">
         <number>90</number>
        </attribute>
        <attribute name="verticalHeaderVisible">
         <bool>false</bool>
        </attribute>
        <attribute name="verticalHeaderMinimumSectionSize">
         <number>10</number>
        </attribute>
        <attribute name="verticalHeaderDefaultSectionSize">
         <number>10</number>
        </attribute>
       </widget>
       <widget class="QTextEdit" name="textEdit_magc_stringSections">
        <property name="geometry">
         <rect>
          <x>540</x>
          <y>170</y>
          <width>101</width>
          <height>41</height>
         </rect>
        </property>
        <property name="toolTip">
         <string>You can input 
- a list: 2,5,3 
- a range: 2-30 
- a range with increment: 2-30-5</string>
        </property>
       </widget>
       <widget class="QPushButton" name="pushButton_magc_okStringSections">
        <property name="geometry">
         <rect>
          <x>650</x>
          <y>170</y>
          <width>31</width>
          <height>40</height>
         </rect>
        </property>
        <property name="text">
         <string>OK</string>
        </property>
       </widget>
       <widget class="QPushButton" name="pushButton_magc_checkSelected">
        <property name="geometry">
         <rect>
          <x>540</x>
          <y>230</y>
          <width>141</width>
          <height>31</height>
         </rect>
        </property>
        <property name="font">
         <font>
          <weight>75</weight>
          <bold>true</bold>
         </font>
        </property>
        <property name="text">
         <string>Check</string>
        </property>
       </widget>
       <widget class="QPushButton" name="pushButton_magc_uncheckSelected">
        <property name="geometry">
         <rect>
          <x>540</x>
          <y>270</y>
          <width>141</width>
          <height>31</height>
         </rect>
        </property>
        <property name="font">
         <font>
          <weight>75</weight>
          <bold>true</bold>
         </font>
        </property>
        <property name="text">
         <string>Uncheck</string>
        </property>
       </widget>
       <widget class="QPushButton" name="pushButton_magc_invertSelection">
        <property name="geometry">
         <rect>
          <x>540</x>
          <y>90</y>
          <width>141</width>
          <height>31</height>
         </rect>
        </property>
        <property name="text">
         <string>Invert selection</string>
        </property>
       </widget>
       <widget class="QPushButton" name="pushButton_magc_selectAll">
        <property name="geometry">
         <rect>
          <x>540</x>
          <y>10</y>
          <width>141</width>
          <height>31</height>
         </rect>
        </property>
        <property name="text">
         <string>Select all</string>
        </property>
       </widget>
       <widget class="QPushButton" name="pushButton_magc_deselectAll">
        <property name="geometry">
         <rect>
          <x>540</x>
          <y>50</y>
          <width>141</width>
          <height>31</height>
         </rect>
        </property>
        <property name="text">
         <string>Deselect all</string>
        </property>
       </widget>
       <widget class="QPushButton" name="pushButton_magc_selectChecked">
        <property name="geometry">
         <rect>
          <x>540</x>
          <y>130</y>
          <width>141</width>
          <height>31</height>
         </rect>
        </property>
        <property name="text">
         <string>Select checked</string>
        </property>
       </widget>
       <widget class="QLabel" name="collectomeLogo">
        <property name="geometry">
         <rect>
          <x>0</x>
          <y>450</y>
          <width>141</width>
          <height>41</height>
         </rect>
        </property>
        <property name="text">
         <string/>
        </property>
        <property name="scaledContents">
         <bool>true</bool>
        </property>
       </widget>
       <widget class="QLabel" name="label_12">
        <property name="geometry">
         <rect>
          <x>0</x>
          <y>450</y>
          <width>141</width>
          <height>41</height>
         </rect>
        </property>
        <property name="font">
         <font>
          <pointsize>20</pointsize>
          <weight>50</weight>
          <bold>false</bold>
          <underline>false</underline>
          <kerning>true</kerning>
         </font>
        </property>
        <property name="text">
         <string>&lt;html&gt;&lt;head/&gt;&lt;body&gt;&lt;p&gt;&lt;a href=&quot;https://www.collectome.com&quot;&gt;&lt;span style=&quot; text-decoration: underline; color:transparent;&quot;&gt;AAAAAAAAAAAAAAA&lt;/span&gt;&lt;/a&gt;&lt;/p&gt;&lt;/body&gt;&lt;/html&gt;</string>
        </property>
        <property name="textFormat">
         <enum>Qt::AutoText</enum>
        </property>
        <property name="margin">
         <number>0</number>
        </property>
        <property name="openExternalLinks">
         <bool>true</bool>
        </property>
        <property name="textInteractionFlags">
         <set>Qt::LinksAccessibleByKeyboard|Qt::LinksAccessibleByMouse</set>
        </property>
       </widget>
       <widget class="QLabel" name="label_11">
        <property name="geometry">
         <rect>
          <x>0</x>
          <y>430</y>
          <width>151</width>
          <height>14</height>
         </rect>
        </property>
        <property name="font">
         <font>
          <pointsize>5</pointsize>
         </font>
        </property>
        <property name="text">
         <string>MagC module developed by</string>
        </property>
       </widget>
       <widget class="Line" name="line_2">
        <property name="geometry">
         <rect>
          <x>550</x>
          <y>220</y>
          <width>118</width>
          <height>3</height>
         </rect>
        </property>
        <property name="orientation">
         <enum>Qt::Horizontal</enum>
        </property>
       </widget>
       <widget class="QPushButton" name="pushButton_magc_importMagc">
        <property name="geometry">
         <rect>
          <x>10</x>
          <y>10</y>
          <width>138</width>
          <height>40</height>
         </rect>
        </property>
        <property name="font">
         <font>
          <weight>75</weight>
          <bold>true</bold>
         </font>
        </property>
        <property name="text">
         <string>Import MagC</string>
        </property>
       </widget>
       <widget class="QPushButton" name="pushButton_magc_importWaferImage">
        <property name="geometry">
         <rect>
          <x>10</x>
          <y>60</y>
          <width>141</width>
          <height>58</height>
         </rect>
        </property>
        <property name="text">
         <string>Import 
Wafer Image</string>
        </property>
       </widget>
       <widget class="QPushButton" name="pushButton_magc_resetMagc">
        <property name="geometry">
         <rect>
          <x>10</x>
          <y>130</y>
          <width>138</width>
          <height>40</height>
         </rect>
        </property>
        <property name="font">
         <font>
          <weight>50</weight>
          <bold>false</bold>
         </font>
        </property>
        <property name="text">
         <string>Reset MagC</string>
        </property>
       </widget>
       <widget class="QPushButton" name="pushButton_magc_addSection">
        <property name="geometry">
         <rect>
          <x>540</x>
          <y>320</y>
          <width>141</width>
          <height>31</height>
         </rect>
        </property>
        <property name="toolTip">
         <string>Requires wafer calibration</string>
        </property>
        <property name="text">
         <string>Add section</string>
        </property>
       </widget>
       <widget class="QPushButton" name="pushButton_magc_deleteLastSection">
        <property name="geometry">
         <rect>
          <x>540</x>
          <y>360</y>
          <width>141</width>
          <height>31</height>
         </rect>
        </property>
        <property name="font">
         <font>
          <pointsize>7</pointsize>
         </font>
        </property>
        <property name="text">
         <string>Delete last section</string>
        </property>
       </widget>
       <widget class="Line" name="line_3">
        <property name="geometry">
         <rect>
          <x>550</x>
          <y>310</y>
          <width>118</width>
          <height>3</height>
         </rect>
        </property>
        <property name="orientation">
         <enum>Qt::Horizontal</enum>
        </property>
       </widget>
       <widget class="QPushButton" name="pushButton_magc_waferCalibration">
        <property name="geometry">
         <rect>
          <x>160</x>
          <y>10</y>
          <width>177</width>
          <height>40</height>
         </rect>
        </property>
        <property name="font">
         <font>
          <weight>75</weight>
          <bold>true</bold>
         </font>
        </property>
        <property name="text">
         <string>Wafer calibration</string>
        </property>
       </widget>
       <zorder>collectomeLogo</zorder>
       <zorder>tableView_magc_sections</zorder>
       <zorder>textEdit_magc_stringSections</zorder>
       <zorder>pushButton_magc_okStringSections</zorder>
       <zorder>pushButton_magc_checkSelected</zorder>
       <zorder>pushButton_magc_uncheckSelected</zorder>
       <zorder>pushButton_magc_invertSelection</zorder>
       <zorder>pushButton_magc_selectAll</zorder>
       <zorder>pushButton_magc_deselectAll</zorder>
       <zorder>pushButton_magc_selectChecked</zorder>
       <zorder>label_12</zorder>
       <zorder>label_11</zorder>
       <zorder>line_2</zorder>
       <zorder>pushButton_magc_importMagc</zorder>
       <zorder>pushButton_magc_importWaferImage</zorder>
       <zorder>pushButton_magc_resetMagc</zorder>
       <zorder>pushButton_magc_addSection</zorder>
       <zorder>pushButton_magc_deleteLastSection</zorder>
       <zorder>line_3</zorder>
       <zorder>pushButton_magc_waferCalibration</zorder>
      </widget>
     </widget>
    </item>
    <item>
     <widget class="QPlainTextEdit" name="textarea_log">
      <property name="font">
       <font>
        <family>Lucida Console</family>
        <pointsize>8</pointsize>
        <weight>50</weight>
        <bold>false</bold>
       </font>
      </property>
      <property name="readOnly">
       <bool>true</bool>
      </property>
     </widget>
    </item>
   </layout>
  </widget>
  <widget class="QMenuBar" name="menubar">
   <property name="enabled">
    <bool>true</bool>
   </property>
   <property name="geometry">
    <rect>
     <x>0</x>
     <y>0</y>
     <width>711</width>
     <height>20</height>
    </rect>
   </property>
   <widget class="QMenu" name="menuFile">
    <property name="title">
     <string>File</string>
    </property>
    <addaction name="actionExit"/>
   </widget>
   <widget class="QMenu" name="menuSettings">
    <property name="title">
     <string>Settings</string>
    </property>
    <addaction name="actionSEMSettings"/>
    <addaction name="actionMicrotomeSettings"/>
    <addaction name="separator"/>
    <addaction name="actionOverviewSettings"/>
    <addaction name="actionGridSettings"/>
    <addaction name="separator"/>
    <addaction name="actionAcquisitionSettings"/>
    <addaction name="actionMonitoringSettings"/>
    <addaction name="actionDebrisDetectionSettings"/>
    <addaction name="actionAskUserModeSettings"/>
    <addaction name="actionDiskMirroringSettings"/>
    <addaction name="actionTileMonitoringSettings"/>
    <addaction name="actionAutofocusSettings"/>
    <addaction name="separator"/>
    <addaction name="actionPlasmaCleanerSettings"/>
    <addaction name="actionVariablePressureSettings"/>
    <addaction name="actionChargeCompensatorSettings"/>
   </widget>
   <widget class="QMenu" name="menuHelp">
    <property name="title">
     <string>Help</string>
    </property>
    <addaction name="actionAboutBox"/>
   </widget>
   <widget class="QMenu" name="menuExport">
    <property name="title">
     <string>Export</string>
    </property>
    <addaction name="actionExport"/>
   </widget>
   <widget class="QMenu" name="menuConfiguration">
    <property name="title">
     <string>Configuration</string>
    </property>
    <addaction name="actionSaveConfig"/>
    <addaction name="actionSaveNewConfig"/>
    <addaction name="separator"/>
    <addaction name="actionLeaveSimulationMode"/>
    <addaction name="actionSwitchStage"/>
   </widget>
   <widget class="QMenu" name="menuCalibration">
    <property name="title">
     <string>Calibration</string>
    </property>
    <addaction name="actionMagnificationCalibration"/>
    <addaction name="actionStageCalibration"/>
    <addaction name="actionCutDuration"/>
   </widget>
   <widget class="QMenu" name="menuUpdate">
    <property name="title">
     <string>Update</string>
    </property>
    <addaction name="actionUpdate"/>
   </widget>
   <widget class="QMenu" name="menuImport">
    <property name="title">
     <string>Import</string>
    </property>
    <addaction name="actionImportMagCMetadata"/>
   </widget>
   <addaction name="menuFile"/>
   <addaction name="menuSettings"/>
   <addaction name="menuConfiguration"/>
   <addaction name="menuCalibration"/>
   <addaction name="menuImport"/>
   <addaction name="menuExport"/>
   <addaction name="menuUpdate"/>
   <addaction name="menuHelp"/>
  </widget>
  <widget class="QStatusBar" name="statusbar"/>
  <action name="actionAbout">
   <property name="text">
    <string>About</string>
   </property>
  </action>
  <action name="actionAboutBox">
   <property name="text">
    <string>About</string>
   </property>
  </action>
  <action name="actionLoadConfig">
   <property name="text">
    <string>Load configuration</string>
   </property>
  </action>
  <action name="actionSaveConfig">
   <property name="text">
    <string>Save current configuration</string>
   </property>
  </action>
  <action name="actionExit">
   <property name="enabled">
    <bool>true</bool>
   </property>
   <property name="text">
    <string>Exit</string>
   </property>
  </action>
  <action name="actionSEMSettings">
   <property name="text">
    <string>SEM</string>
   </property>
  </action>
  <action name="actionMicrotomeSettings">
   <property name="text">
    <string>Microtome</string>
   </property>
  </action>
  <action name="actionMonitoringSettings">
   <property name="text">
    <string>E-mail monitoring</string>
   </property>
  </action>
  <action name="actionAutofocusSettings">
   <property name="text">
    <string>Autofocus</string>
   </property>
  </action>
  <action name="actionGridSettings">
   <property name="text">
    <string>Tile grids</string>
   </property>
  </action>
  <action name="actionSaveNewConfig">
   <property name="text">
    <string>Save as new configuration file</string>
   </property>
  </action>
  <action name="actionDebrisDetectionSettings">
   <property name="text">
    <string>Debris detection</string>
   </property>
  </action>
  <action name="actionOverviewSettings">
   <property name="text">
    <string>Overviews</string>
   </property>
  </action>
  <action name="actionExport">
   <property name="text">
    <string>Export TrakEM2 image list</string>
   </property>
  </action>
  <action name="actionStageCalibration">
   <property name="text">
    <string>Stage calibration</string>
   </property>
  </action>
  <action name="actionAskUserModeSettings">
   <property name="text">
    <string>Ask user mode</string>
   </property>
  </action>
  <action name="actionDiskMirroringSettings">
   <property name="text">
    <string>Disk mirroring</string>
   </property>
  </action>
  <action name="actionTileMonitoringSettings">
   <property name="text">
    <string>Image monitoring</string>
   </property>
  </action>
  <action name="actionPlasmaCleanerSettings">
   <property name="text">
    <string>Plasma cleaner</string>
   </property>
  </action>
  <action name="actionAcquisitionSettings">
   <property name="text">
    <string>Acquisition</string>
   </property>
  </action>
  <action name="actionLeaveSimulationMode">
   <property name="text">
    <string>Leave simulation mode</string>
   </property>
  </action>
  <action name="actionMagnificationCalibration">
   <property name="text">
    <string>Magnification calibration</string>
   </property>
  </action>
  <action name="actionSwitchStage">
   <property name="text">
    <string>Switch to X stage</string>
   </property>
  </action>
  <action name="actionImportMagCMetadata">
   <property name="text">
    <string>Import MagC metadata</string>
   </property>
   <property name="toolTip">
    <string>To enable the MagC module: set magc_mode = True in your config file</string>
   </property>
  </action>
  <action name="actionCutDuration">
   <property name="text">
    <string>Microtome cut duration</string>
   </property>
  </action>
  <action name="actionUpdate">
   <property name="text">
    <string>Update SBEMimage</string>
   </property>
  </action>
  <action name="actionChargeCompensatorSettings">
   <property name="text">
    <string>Charge compensator</string>
   </property>
  </action>
  <action name="actionVariablePressureSettings">
   <property name="text">
    <string>Variable pressure</string>
   </property>
  </action>
 </widget>
 <tabstops>
  <tabstop>tabWidget</tabstop>
  <tabstop>pushButton_SEMSettings</tabstop>
  <tabstop>pushButton_microtomeSettings</tabstop>
  <tabstop>comboBox_OVSelector</tabstop>
  <tabstop>pushButton_OVSettings</tabstop>
  <tabstop>comboBox_gridSelector</tabstop>
  <tabstop>pushButton_gridSettings</tabstop>
  <tabstop>pushButton_doApproach</tabstop>
  <tabstop>pushButton_doSweep</tabstop>
  <tabstop>pushButton_grabFrame</tabstop>
  <tabstop>pushButton_saveViewport</tabstop>
  <tabstop>pushButton_EHTToggle</tabstop>
  <tabstop>lineEdit_baseDir</tabstop>
  <tabstop>pushButton_acqSettings</tabstop>
  <tabstop>checkBox_useMonitoring</tabstop>
  <tabstop>toolButton_monitoringSettings</tabstop>
  <tabstop>checkBox_takeOV</tabstop>
  <tabstop>toolButton_OVSettings</tabstop>
  <tabstop>checkBox_useDebrisDetection</tabstop>
  <tabstop>toolButton_debrisDetection</tabstop>
  <tabstop>checkBox_askUser</tabstop>
  <tabstop>toolButton_askUserMode</tabstop>
  <tabstop>checkBox_mirrorDrive</tabstop>
  <tabstop>toolButton_mirrorDrive</tabstop>
  <tabstop>checkBox_monitorTiles</tabstop>
  <tabstop>toolButton_monitorTiles</tabstop>
  <tabstop>checkBox_useAutofocus</tabstop>
  <tabstop>toolButton_autofocus</tabstop>
  <tabstop>checkBox_plasmaCleaner</tabstop>
  <tabstop>toolButton_plasmaCleaner</tabstop>
  <tabstop>pushButton_startAcq</tabstop>
  <tabstop>pushButton_pauseAcq</tabstop>
  <tabstop>pushButton_resetAcq</tabstop>
  <tabstop>textarea_log</tabstop>
  <tabstop>pushButton_focusToolStart</tabstop>
  <tabstop>comboBox_selectGridFT</tabstop>
  <tabstop>comboBox_selectTileFT</tabstop>
  <tabstop>comboBox_selectOVFT</tabstop>
  <tabstop>radioButton_focus</tabstop>
  <tabstop>lineEdit_currentFocus</tabstop>
  <tabstop>radioButton_stigX</tabstop>
  <tabstop>lineEdit_currentStigX</tabstop>
  <tabstop>radioButton_stigY</tabstop>
  <tabstop>lineEdit_currentStigY</tabstop>
  <tabstop>pushButton_focusToolSet</tabstop>
  <tabstop>verticalSlider_ftDelta</tabstop>
  <tabstop>checkBox_zoom</tabstop>
  <tabstop>spinBox_ftPixelSize</tabstop>
  <tabstop>pushButton_testGetMag</tabstop>
  <tabstop>pushButton_testSetMag</tabstop>
  <tabstop>pushButton_testGetFocus</tabstop>
  <tabstop>pushButton_testSetFocus</tabstop>
  <tabstop>pushButton_testRunAutofocus</tabstop>
  <tabstop>pushButton_testRunAutostig</tabstop>
  <tabstop>pushButton_testRunAutofocusStig</tabstop>
  <tabstop>pushButton_testRunAutofocusMapfost</tabstop>
  <tabstop>pushButton_testZeissAPIVersion</tabstop>
  <tabstop>pushButton_testGetStage</tabstop>
  <tabstop>pushButton_testSetStage</tabstop>
  <tabstop>pushButton_testNearKnife</tabstop>
  <tabstop>pushButton_testClearKnife</tabstop>
  <tabstop>pushButton_testGetMillPos</tabstop>
  <tabstop>pushButton_testMoveMillPos</tabstop>
  <tabstop>pushButton_testMovePriorMillPos</tabstop>
  <tabstop>pushButton_testMotors</tabstop>
  <tabstop>pushButton_testStopDMScript</tabstop>
  <tabstop>pushButton_testSendEMail</tabstop>
  <tabstop>pushButton_testPlasmaCleaner</tabstop>
  <tabstop>pushButton_testServerRequest</tabstop>
  <tabstop>pushButton_testCustom</tabstop>
 </tabstops>
 <resources/>
 <connections>
  <connection>
   <sender>actionExit</sender>
   <signal>triggered()</signal>
   <receiver>mainWindow</receiver>
   <slot>close()</slot>
   <hints>
    <hint type="sourcelabel">
     <x>-1</x>
     <y>-1</y>
    </hint>
    <hint type="destinationlabel">
     <x>399</x>
     <y>299</y>
    </hint>
   </hints>
  </connection>
 </connections>
</ui><|MERGE_RESOLUTION|>--- conflicted
+++ resolved
@@ -14,31 +14,1470 @@
    <string>SBEMimage Control Window</string>
   </property>
   <widget class="QWidget" name="centralwidget">
-   <layout class="QVBoxLayout" name="verticalLayout">
-    <item>
-     <widget class="QTabWidget" name="tabWidget">
+   <widget class="QTabWidget" name="tabWidget">
+    <property name="enabled">
+     <bool>true</bool>
+    </property>
+    <property name="geometry">
+     <rect>
+      <x>10</x>
+      <y>9</y>
+      <width>691</width>
+      <height>535</height>
+     </rect>
+    </property>
+    <property name="toolTip">
+     <string/>
+    </property>
+    <property name="currentIndex">
+     <number>0</number>
+    </property>
+    <widget class="QWidget" name="mainControls">
+     <attribute name="title">
+      <string>Main controls</string>
+     </attribute>
+     <widget class="QGroupBox" name="groupBox_SEM">
+      <property name="geometry">
+       <rect>
+        <x>10</x>
+        <y>10</y>
+        <width>171</width>
+        <height>81</height>
+       </rect>
+      </property>
+      <property name="title">
+       <string>SEM</string>
+      </property>
+      <widget class="QLabel" name="label_beamSettings">
+       <property name="geometry">
+        <rect>
+         <x>50</x>
+         <y>55</y>
+         <width>111</width>
+         <height>16</height>
+        </rect>
+       </property>
+       <property name="text">
+        <string>0.0 kV, 0000 pA</string>
+       </property>
+      </widget>
+      <widget class="QLabel" name="label_SEM">
+       <property name="geometry">
+        <rect>
+         <x>10</x>
+         <y>25</y>
+         <width>121</width>
+         <height>16</height>
+        </rect>
+       </property>
+       <property name="text">
+        <string>DEVICENAME</string>
+       </property>
+      </widget>
+      <widget class="QLabel" name="label_le">
+       <property name="geometry">
+        <rect>
+         <x>10</x>
+         <y>55</y>
+         <width>31</width>
+         <height>16</height>
+        </rect>
+       </property>
+       <property name="text">
+        <string>Beam:</string>
+       </property>
+      </widget>
+      <widget class="QPushButton" name="pushButton_SEMSettings">
+       <property name="enabled">
+        <bool>true</bool>
+       </property>
+       <property name="geometry">
+        <rect>
+         <x>130</x>
+         <y>20</y>
+         <width>30</width>
+         <height>23</height>
+        </rect>
+       </property>
+       <property name="text">
+        <string/>
+       </property>
+      </widget>
+     </widget>
+     <widget class="QGroupBox" name="groupBox_2">
+      <property name="geometry">
+       <rect>
+        <x>190</x>
+        <y>10</y>
+        <width>171</width>
+        <height>211</height>
+       </rect>
+      </property>
+      <property name="title">
+       <string>Overviews</string>
+      </property>
+      <widget class="QComboBox" name="comboBox_OVSelector">
+       <property name="geometry">
+        <rect>
+         <x>10</x>
+         <y>20</y>
+         <width>69</width>
+         <height>22</height>
+        </rect>
+       </property>
+      </widget>
+      <widget class="QPushButton" name="pushButton_OVSettings">
+       <property name="enabled">
+        <bool>true</bool>
+       </property>
+       <property name="geometry">
+        <rect>
+         <x>130</x>
+         <y>20</y>
+         <width>30</width>
+         <height>23</height>
+        </rect>
+       </property>
+       <property name="text">
+        <string/>
+       </property>
+      </widget>
+      <widget class="QLabel" name="label_OVMagnification">
+       <property name="geometry">
+        <rect>
+         <x>90</x>
+         <y>75</y>
+         <width>71</width>
+         <height>16</height>
+        </rect>
+       </property>
+       <property name="text">
+        <string>0000</string>
+       </property>
+      </widget>
+      <widget class="QLabel" name="label_OVDwellTime">
+       <property name="geometry">
+        <rect>
+         <x>90</x>
+         <y>95</y>
+         <width>81</width>
+         <height>16</height>
+        </rect>
+       </property>
+       <property name="text">
+        <string>00.00 µs</string>
+       </property>
+      </widget>
+      <widget class="QLabel" name="label_OVLocation">
+       <property name="geometry">
+        <rect>
+         <x>10</x>
+         <y>185</y>
+         <width>151</width>
+         <height>16</height>
+        </rect>
+       </property>
+       <property name="text">
+        <string>X: 00000.000, Y: 00000.000</string>
+       </property>
+      </widget>
+      <widget class="QLabel" name="label_fs_2">
+       <property name="geometry">
+        <rect>
+         <x>10</x>
+         <y>55</y>
+         <width>61</width>
+         <height>16</height>
+        </rect>
+       </property>
+       <property name="text">
+        <string>OV size:</string>
+       </property>
+      </widget>
+      <widget class="QLabel" name="label_dt_2">
+       <property name="geometry">
+        <rect>
+         <x>10</x>
+         <y>95</y>
+         <width>61</width>
+         <height>16</height>
+        </rect>
+       </property>
+       <property name="text">
+        <string>Dwell time:</string>
+       </property>
+      </widget>
+      <widget class="QLabel" name="label_o_2">
+       <property name="geometry">
+        <rect>
+         <x>10</x>
+         <y>165</y>
+         <width>141</width>
+         <height>16</height>
+        </rect>
+       </property>
+       <property name="text">
+        <string>Location:</string>
+       </property>
+      </widget>
+      <widget class="QLabel" name="label_OVSize">
+       <property name="geometry">
+        <rect>
+         <x>90</x>
+         <y>55</y>
+         <width>81</width>
+         <height>16</height>
+        </rect>
+       </property>
+       <property name="text">
+        <string>00000 x 00000</string>
+       </property>
+      </widget>
+      <widget class="QLabel" name="label_ps_2">
+       <property name="geometry">
+        <rect>
+         <x>10</x>
+         <y>75</y>
+         <width>71</width>
+         <height>16</height>
+        </rect>
+       </property>
+       <property name="text">
+        <string>Magnification:</string>
+       </property>
+      </widget>
+      <widget class="QLabel" name="label_10">
+       <property name="geometry">
+        <rect>
+         <x>10</x>
+         <y>115</y>
+         <width>151</width>
+         <height>16</height>
+        </rect>
+       </property>
+       <property name="text">
+        <string>Debris detection area:</string>
+       </property>
+      </widget>
+      <widget class="QLabel" name="label_debrisDetectionArea">
+       <property name="geometry">
+        <rect>
+         <x>10</x>
+         <y>135</y>
+         <width>161</width>
+         <height>16</height>
+        </rect>
+       </property>
+       <property name="text">
+        <string>(00000, 00000, 00000, 00000)</string>
+       </property>
+      </widget>
+     </widget>
+     <widget class="QGroupBox" name="groupBox_5">
+      <property name="geometry">
+       <rect>
+        <x>10</x>
+        <y>230</y>
+        <width>661</width>
+        <height>271</height>
+       </rect>
+      </property>
+      <property name="title">
+       <string>Stack acquisition</string>
+      </property>
+      <widget class="QPushButton" name="pushButton_startAcq">
+       <property name="geometry">
+        <rect>
+         <x>10</x>
+         <y>235</y>
+         <width>101</width>
+         <height>23</height>
+        </rect>
+       </property>
+       <property name="font">
+        <font>
+         <weight>75</weight>
+         <bold>true</bold>
+        </font>
+       </property>
+       <property name="text">
+        <string>START</string>
+       </property>
+      </widget>
+      <widget class="QPushButton" name="pushButton_pauseAcq">
+       <property name="enabled">
+        <bool>false</bool>
+       </property>
+       <property name="geometry">
+        <rect>
+         <x>120</x>
+         <y>235</y>
+         <width>101</width>
+         <height>23</height>
+        </rect>
+       </property>
+       <property name="font">
+        <font>
+         <weight>75</weight>
+         <bold>true</bold>
+        </font>
+       </property>
+       <property name="text">
+        <string>PAUSE</string>
+       </property>
+      </widget>
+      <widget class="QPushButton" name="pushButton_resetAcq">
+       <property name="enabled">
+        <bool>false</bool>
+       </property>
+       <property name="geometry">
+        <rect>
+         <x>230</x>
+         <y>235</y>
+         <width>101</width>
+         <height>23</height>
+        </rect>
+       </property>
+       <property name="font">
+        <font>
+         <weight>75</weight>
+         <bold>true</bold>
+        </font>
+       </property>
+       <property name="text">
+        <string>RESET</string>
+       </property>
+      </widget>
+      <widget class="QLabel" name="label_ns">
+       <property name="geometry">
+        <rect>
+         <x>10</x>
+         <y>60</y>
+         <width>121</width>
+         <height>16</height>
+        </rect>
+       </property>
+       <property name="text">
+        <string>Target number of slices:</string>
+       </property>
+      </widget>
+      <widget class="QLabel" name="label_st">
+       <property name="geometry">
+        <rect>
+         <x>190</x>
+         <y>60</y>
+         <width>81</width>
+         <height>16</height>
+        </rect>
+       </property>
+       <property name="text">
+        <string>Slice thickness:</string>
+       </property>
+      </widget>
+      <widget class="QCheckBox" name="checkBox_useAutofocus">
+       <property name="enabled">
+        <bool>true</bool>
+       </property>
+       <property name="geometry">
+        <rect>
+         <x>190</x>
+         <y>145</y>
+         <width>91</width>
+         <height>17</height>
+        </rect>
+       </property>
+       <property name="text">
+        <string>Autofocus</string>
+       </property>
+      </widget>
+      <widget class="QCheckBox" name="checkBox_useDebrisDetection">
+       <property name="geometry">
+        <rect>
+         <x>10</x>
+         <y>145</y>
+         <width>101</width>
+         <height>17</height>
+        </rect>
+       </property>
+       <property name="text">
+        <string>Debris detection</string>
+       </property>
+      </widget>
+      <widget class="Line" name="line">
+       <property name="geometry">
+        <rect>
+         <x>335</x>
+         <y>22</y>
+         <width>20</width>
+         <height>239</height>
+        </rect>
+       </property>
+       <property name="orientation">
+        <enum>Qt::Vertical</enum>
+       </property>
+      </widget>
+      <widget class="QLabel" name="label">
+       <property name="geometry">
+        <rect>
+         <x>360</x>
+         <y>100</y>
+         <width>301</width>
+         <height>16</height>
+        </rect>
+       </property>
+       <property name="text">
+        <string>Estimated total duration (imaging / stage moves / cutting):</string>
+       </property>
+      </widget>
+      <widget class="QLabel" name="label_dose">
+       <property name="geometry">
+        <rect>
+         <x>500</x>
+         <y>30</y>
+         <width>171</width>
+         <height>16</height>
+        </rect>
+       </property>
+       <property name="text">
+        <string/>
+       </property>
+      </widget>
+      <widget class="QProgressBar" name="progressBar">
+       <property name="geometry">
+        <rect>
+         <x>360</x>
+         <y>234</y>
+         <width>281</width>
+         <height>23</height>
+        </rect>
+       </property>
+       <property name="value">
+        <number>0</number>
+       </property>
+      </widget>
+      <widget class="QLabel" name="label_2">
+       <property name="geometry">
+        <rect>
+         <x>360</x>
+         <y>145</y>
+         <width>201</width>
+         <height>16</height>
+        </rect>
+       </property>
+       <property name="text">
+        <string>Estimated date and time of completion:</string>
+       </property>
+      </widget>
+      <widget class="QCheckBox" name="checkBox_useMonitoring">
+       <property name="geometry">
+        <rect>
+         <x>10</x>
+         <y>95</y>
+         <width>101</width>
+         <height>17</height>
+        </rect>
+       </property>
+       <property name="text">
+        <string>E-mail monitoring</string>
+       </property>
+      </widget>
+      <widget class="QToolButton" name="toolButton_monitoringSettings">
+       <property name="geometry">
+        <rect>
+         <x>120</x>
+         <y>95</y>
+         <width>25</width>
+         <height>19</height>
+        </rect>
+       </property>
+       <property name="text">
+        <string>...</string>
+       </property>
+      </widget>
+      <widget class="QLabel" name="label_totalDuration">
+       <property name="geometry">
+        <rect>
+         <x>360</x>
+         <y>120</y>
+         <width>291</width>
+         <height>16</height>
+        </rect>
+       </property>
+       <property name="text">
+        <string>0 d 0 h 0 min    (000% / 000% / 000 %)</string>
+       </property>
+      </widget>
+      <widget class="QLabel" name="label_totalData">
+       <property name="geometry">
+        <rect>
+         <x>560</x>
+         <y>75</y>
+         <width>91</width>
+         <height>16</height>
+        </rect>
+       </property>
+       <property name="text">
+        <string>0.0 GB</string>
+       </property>
+      </widget>
+      <widget class="QLabel" name="label_dateEstimate">
+       <property name="geometry">
+        <rect>
+         <x>360</x>
+         <y>165</y>
+         <width>301</width>
+         <height>16</height>
+        </rect>
+       </property>
+       <property name="text">
+        <string>---</string>
+       </property>
+      </widget>
+      <widget class="QToolButton" name="toolButton_autofocus">
+       <property name="geometry">
+        <rect>
+         <x>300</x>
+         <y>145</y>
+         <width>25</width>
+         <height>19</height>
+        </rect>
+       </property>
+       <property name="text">
+        <string>...</string>
+       </property>
+      </widget>
+      <widget class="QLabel" name="label_dose_3">
+       <property name="geometry">
+        <rect>
+         <x>360</x>
+         <y>30</y>
+         <width>131</width>
+         <height>16</height>
+        </rect>
+       </property>
+       <property name="text">
+        <string>Electron dose (min .. max): </string>
+       </property>
+      </widget>
+      <widget class="QCheckBox" name="checkBox_takeOV">
+       <property name="geometry">
+        <rect>
+         <x>10</x>
+         <y>120</y>
+         <width>101</width>
+         <height>17</height>
+        </rect>
+       </property>
+       <property name="text">
+        <string>Take overviews</string>
+       </property>
+      </widget>
+      <widget class="QToolButton" name="toolButton_debrisDetection">
+       <property name="geometry">
+        <rect>
+         <x>120</x>
+         <y>145</y>
+         <width>25</width>
+         <height>19</height>
+        </rect>
+       </property>
+       <property name="text">
+        <string>...</string>
+       </property>
+      </widget>
+      <widget class="QToolButton" name="toolButton_OVSettings">
+       <property name="geometry">
+        <rect>
+         <x>120</x>
+         <y>120</y>
+         <width>25</width>
+         <height>19</height>
+        </rect>
+       </property>
+       <property name="text">
+        <string>...</string>
+       </property>
+      </widget>
+      <widget class="QLabel" name="label_4">
+       <property name="geometry">
+        <rect>
+         <x>360</x>
+         <y>200</y>
+         <width>71</width>
+         <height>16</height>
+        </rect>
+       </property>
+       <property name="text">
+        <string>Current slice:</string>
+       </property>
+      </widget>
+      <widget class="QLabel" name="label_sliceCounter">
+       <property name="geometry">
+        <rect>
+         <x>470</x>
+         <y>200</y>
+         <width>181</width>
+         <height>16</height>
+        </rect>
+       </property>
+       <property name="font">
+        <font>
+         <weight>75</weight>
+         <bold>true</bold>
+        </font>
+       </property>
+       <property name="text">
+        <string>---</string>
+       </property>
+      </widget>
+      <widget class="QLabel" name="label_6">
+       <property name="geometry">
+        <rect>
+         <x>560</x>
+         <y>55</y>
+         <width>71</width>
+         <height>16</height>
+        </rect>
+       </property>
+       <property name="text">
+        <string>Data volume:</string>
+       </property>
+      </widget>
+      <widget class="QLabel" name="label_dimensions_2">
+       <property name="geometry">
+        <rect>
+         <x>360</x>
+         <y>55</y>
+         <width>121</width>
+         <height>16</height>
+        </rect>
+       </property>
+       <property name="text">
+        <string>Tile acquisition area:</string>
+       </property>
+      </widget>
+      <widget class="QLabel" name="label_totalArea">
+       <property name="geometry">
+        <rect>
+         <x>360</x>
+         <y>75</y>
+         <width>111</width>
+         <height>16</height>
+        </rect>
+       </property>
+       <property name="text">
+        <string>0000000.0 µm²</string>
+       </property>
+      </widget>
+      <widget class="QCheckBox" name="checkBox_askUser">
+       <property name="geometry">
+        <rect>
+         <x>10</x>
+         <y>170</y>
+         <width>101</width>
+         <height>17</height>
+        </rect>
+       </property>
+       <property name="text">
+        <string>&quot;Ask user&quot; mode</string>
+       </property>
+      </widget>
+      <widget class="QCheckBox" name="checkBox_monitorTiles">
+       <property name="enabled">
+        <bool>true</bool>
+       </property>
+       <property name="geometry">
+        <rect>
+         <x>190</x>
+         <y>120</y>
+         <width>111</width>
+         <height>17</height>
+        </rect>
+       </property>
+       <property name="text">
+        <string>Image monitoring</string>
+       </property>
+      </widget>
+      <widget class="QToolButton" name="toolButton_monitorTiles">
+       <property name="geometry">
+        <rect>
+         <x>300</x>
+         <y>120</y>
+         <width>25</width>
+         <height>19</height>
+        </rect>
+       </property>
+       <property name="text">
+        <string>...</string>
+       </property>
+      </widget>
+      <widget class="QLabel" name="label_acqIndicator">
+       <property name="geometry">
+        <rect>
+         <x>10</x>
+         <y>200</y>
+         <width>141</width>
+         <height>20</height>
+        </rect>
+       </property>
+       <property name="font">
+        <font>
+         <weight>75</weight>
+         <bold>true</bold>
+        </font>
+       </property>
+       <property name="text">
+        <string>System idle.</string>
+       </property>
+      </widget>
+      <widget class="QToolButton" name="toolButton_plasmaCleaner">
+       <property name="enabled">
+        <bool>true</bool>
+       </property>
+       <property name="geometry">
+        <rect>
+         <x>300</x>
+         <y>170</y>
+         <width>25</width>
+         <height>19</height>
+        </rect>
+       </property>
+       <property name="text">
+        <string>...</string>
+       </property>
+      </widget>
+      <widget class="QCheckBox" name="checkBox_plasmaCleaner">
+       <property name="enabled">
+        <bool>true</bool>
+       </property>
+       <property name="geometry">
+        <rect>
+         <x>190</x>
+         <y>170</y>
+         <width>91</width>
+         <height>17</height>
+        </rect>
+       </property>
+       <property name="text">
+        <string>Plasma cleaner</string>
+       </property>
+      </widget>
+      <widget class="QCheckBox" name="checkBox_mirrorDrive">
+       <property name="enabled">
+        <bool>true</bool>
+       </property>
+       <property name="geometry">
+        <rect>
+         <x>190</x>
+         <y>95</y>
+         <width>91</width>
+         <height>17</height>
+        </rect>
+       </property>
+       <property name="text">
+        <string>Disk mirroring</string>
+       </property>
+      </widget>
+      <widget class="QToolButton" name="toolButton_mirrorDrive">
+       <property name="geometry">
+        <rect>
+         <x>300</x>
+         <y>95</y>
+         <width>25</width>
+         <height>19</height>
+        </rect>
+       </property>
+       <property name="text">
+        <string>...</string>
+       </property>
+      </widget>
+      <widget class="QToolButton" name="toolButton_askUserMode">
+       <property name="geometry">
+        <rect>
+         <x>120</x>
+         <y>170</y>
+         <width>25</width>
+         <height>19</height>
+        </rect>
+       </property>
+       <property name="text">
+        <string>...</string>
+       </property>
+      </widget>
+      <widget class="QPushButton" name="pushButton_acqSettings">
+       <property name="geometry">
+        <rect>
+         <x>300</x>
+         <y>25</y>
+         <width>30</width>
+         <height>23</height>
+        </rect>
+       </property>
+       <property name="text">
+        <string/>
+       </property>
+      </widget>
+      <widget class="QLabel" name="label_numberSlices">
+       <property name="geometry">
+        <rect>
+         <x>132</x>
+         <y>60</y>
+         <width>61</width>
+         <height>16</height>
+        </rect>
+       </property>
+       <property name="font">
+        <font>
+         <weight>50</weight>
+         <bold>false</bold>
+        </font>
+       </property>
+       <property name="text">
+        <string>000000</string>
+       </property>
+      </widget>
+      <widget class="QLabel" name="label_16">
+       <property name="geometry">
+        <rect>
+         <x>330</x>
+         <y>55</y>
+         <width>31</width>
+         <height>16</height>
+        </rect>
+       </property>
+       <property name="text">
+        <string/>
+       </property>
+      </widget>
+      <widget class="QLineEdit" name="lineEdit_baseDir">
+       <property name="enabled">
+        <bool>false</bool>
+       </property>
+       <property name="geometry">
+        <rect>
+         <x>10</x>
+         <y>25</y>
+         <width>261</width>
+         <height>23</height>
+        </rect>
+       </property>
+      </widget>
+      <widget class="QLabel" name="label_sliceThickness">
+       <property name="geometry">
+        <rect>
+         <x>270</x>
+         <y>60</y>
+         <width>46</width>
+         <height>16</height>
+        </rect>
+       </property>
+       <property name="font">
+        <font>
+         <weight>50</weight>
+         <bold>false</bold>
+        </font>
+       </property>
+       <property name="text">
+        <string>000 nm</string>
+       </property>
+      </widget>
+      <widget class="QLabel" name="label_dimensions_3">
+       <property name="geometry">
+        <rect>
+         <x>480</x>
+         <y>55</y>
+         <width>61</width>
+         <height>16</height>
+        </rect>
+       </property>
+       <property name="text">
+        <string>Z depth:</string>
+       </property>
+      </widget>
+      <widget class="QLabel" name="label_totalZ">
+       <property name="geometry">
+        <rect>
+         <x>480</x>
+         <y>75</y>
+         <width>71</width>
+         <height>16</height>
+        </rect>
+       </property>
+       <property name="text">
+        <string>00000.0 µm</string>
+       </property>
+      </widget>
+     </widget>
+     <widget class="QGroupBox" name="groupBox_3">
+      <property name="geometry">
+       <rect>
+        <x>370</x>
+        <y>10</y>
+        <width>171</width>
+        <height>211</height>
+       </rect>
+      </property>
+      <property name="title">
+       <string>Tile grids</string>
+      </property>
+      <widget class="QLabel" name="label_gridSize">
+       <property name="geometry">
+        <rect>
+         <x>80</x>
+         <y>55</y>
+         <width>81</width>
+         <height>16</height>
+        </rect>
+       </property>
+       <property name="text">
+        <string>00 x 00</string>
+       </property>
+      </widget>
+      <widget class="QLabel" name="label_numberActiveTiles">
+       <property name="geometry">
+        <rect>
+         <x>80</x>
+         <y>95</y>
+         <width>81</width>
+         <height>16</height>
+        </rect>
+       </property>
+       <property name="text">
+        <string>000</string>
+       </property>
+      </widget>
+      <widget class="QLabel" name="label_at">
+       <property name="geometry">
+        <rect>
+         <x>10</x>
+         <y>95</y>
+         <width>61</width>
+         <height>16</height>
+        </rect>
+       </property>
+       <property name="text">
+        <string>Active tiles:</string>
+       </property>
+      </widget>
+      <widget class="QLabel" name="label_g">
+       <property name="geometry">
+        <rect>
+         <x>10</x>
+         <y>55</y>
+         <width>61</width>
+         <height>16</height>
+        </rect>
+       </property>
+       <property name="text">
+        <string>Grid size:</string>
+       </property>
+      </widget>
+      <widget class="QLabel" name="label_o">
+       <property name="geometry">
+        <rect>
+         <x>10</x>
+         <y>165</y>
+         <width>141</width>
+         <height>16</height>
+        </rect>
+       </property>
+       <property name="text">
+        <string>Location of tile 0:</string>
+       </property>
+      </widget>
+      <widget class="QPushButton" name="pushButton_gridSettings">
+       <property name="geometry">
+        <rect>
+         <x>130</x>
+         <y>20</y>
+         <width>30</width>
+         <height>23</height>
+        </rect>
+       </property>
+       <property name="text">
+        <string/>
+       </property>
+      </widget>
+      <widget class="QLabel" name="label_gridOrigin">
+       <property name="geometry">
+        <rect>
+         <x>10</x>
+         <y>185</y>
+         <width>151</width>
+         <height>16</height>
+        </rect>
+       </property>
+       <property name="text">
+        <string>X: 00000.000, Y: 00000.000</string>
+       </property>
+      </widget>
+      <widget class="QComboBox" name="comboBox_gridSelector">
+       <property name="geometry">
+        <rect>
+         <x>10</x>
+         <y>21</y>
+         <width>91</width>
+         <height>21</height>
+        </rect>
+       </property>
+       <property name="iconSize">
+        <size>
+         <width>18</width>
+         <height>9</height>
+        </size>
+       </property>
+      </widget>
+      <widget class="QLabel" name="label_ps">
+       <property name="geometry">
+        <rect>
+         <x>10</x>
+         <y>115</y>
+         <width>51</width>
+         <height>16</height>
+        </rect>
+       </property>
+       <property name="text">
+        <string>Pixel size:</string>
+       </property>
+      </widget>
+      <widget class="QLabel" name="label_tilePixelSize">
+       <property name="geometry">
+        <rect>
+         <x>80</x>
+         <y>115</y>
+         <width>81</width>
+         <height>16</height>
+        </rect>
+       </property>
+       <property name="text">
+        <string>000.0 nm</string>
+       </property>
+      </widget>
+      <widget class="QLabel" name="label_fs">
+       <property name="geometry">
+        <rect>
+         <x>10</x>
+         <y>75</y>
+         <width>61</width>
+         <height>16</height>
+        </rect>
+       </property>
+       <property name="text">
+        <string>Tile size:</string>
+       </property>
+      </widget>
+      <widget class="QLabel" name="label_tileSize">
+       <property name="geometry">
+        <rect>
+         <x>80</x>
+         <y>75</y>
+         <width>91</width>
+         <height>16</height>
+        </rect>
+       </property>
+       <property name="text">
+        <string>00000 x 00000</string>
+       </property>
+      </widget>
+      <widget class="QLabel" name="label_tileDwellTime">
+       <property name="geometry">
+        <rect>
+         <x>80</x>
+         <y>135</y>
+         <width>81</width>
+         <height>16</height>
+        </rect>
+       </property>
+       <property name="text">
+        <string>00.00 µs</string>
+       </property>
+      </widget>
+      <widget class="QLabel" name="label_dt">
+       <property name="geometry">
+        <rect>
+         <x>10</x>
+         <y>135</y>
+         <width>61</width>
+         <height>16</height>
+        </rect>
+       </property>
+       <property name="text">
+        <string>Dwell time:</string>
+       </property>
+      </widget>
+     </widget>
+     <widget class="QGroupBox" name="groupBox_8">
+      <property name="geometry">
+       <rect>
+        <x>550</x>
+        <y>10</y>
+        <width>121</width>
+        <height>211</height>
+       </rect>
+      </property>
+      <property name="title">
+       <string>Manual commands</string>
+      </property>
+      <widget class="QPushButton" name="pushButton_doApproach">
+       <property name="geometry">
+        <rect>
+         <x>10</x>
+         <y>20</y>
+         <width>101</width>
+         <height>23</height>
+        </rect>
+       </property>
+       <property name="text">
+        <string>Approach</string>
+       </property>
+      </widget>
+      <widget class="QPushButton" name="pushButton_doSweep">
+       <property name="geometry">
+        <rect>
+         <x>10</x>
+         <y>50</y>
+         <width>101</width>
+         <height>23</height>
+        </rect>
+       </property>
+       <property name="text">
+        <string>Sweep</string>
+       </property>
+      </widget>
+      <widget class="QPushButton" name="pushButton_saveViewport">
+       <property name="geometry">
+        <rect>
+         <x>10</x>
+         <y>110</y>
+         <width>101</width>
+         <height>23</height>
+        </rect>
+       </property>
+       <property name="text">
+        <string>Screenshot</string>
+       </property>
+      </widget>
+      <widget class="QPushButton" name="pushButton_grabFrame">
+       <property name="geometry">
+        <rect>
+         <x>10</x>
+         <y>80</y>
+         <width>101</width>
+         <height>23</height>
+        </rect>
+       </property>
+       <property name="text">
+        <string>Grab frame</string>
+       </property>
+      </widget>
+      <widget class="QPushButton" name="pushButton_EHTToggle">
+       <property name="geometry">
+        <rect>
+         <x>10</x>
+         <y>180</y>
+         <width>101</width>
+         <height>23</height>
+        </rect>
+       </property>
+       <property name="text">
+        <string>EHT ON/OFF</string>
+       </property>
+      </widget>
+      <widget class="QPushButton" name="pushButton_VP">
+       <property name="geometry">
+        <rect>
+         <x>10</x>
+         <y>150</y>
+         <width>51</width>
+         <height>23</height>
+        </rect>
+       </property>
+       <property name="text">
+        <string>VP</string>
+       </property>
+      </widget>
+      <widget class="QPushButton" name="pushButton_FCC">
+       <property name="geometry">
+        <rect>
+         <x>60</x>
+         <y>150</y>
+         <width>51</width>
+         <height>23</height>
+        </rect>
+       </property>
+       <property name="text">
+        <string>FCC</string>
+       </property>
+      </widget>
+     </widget>
+     <widget class="QGroupBox" name="groupBox_stage">
+      <property name="geometry">
+       <rect>
+        <x>10</x>
+        <y>100</y>
+        <width>171</width>
+        <height>121</height>
+       </rect>
+      </property>
+      <property name="title">
+       <string>Microtome/Stage</string>
+      </property>
+      <widget class="QPushButton" name="pushButton_microtomeSettings">
+       <property name="geometry">
+        <rect>
+         <x>130</x>
+         <y>20</y>
+         <width>30</width>
+         <height>23</height>
+        </rect>
+       </property>
+       <property name="text">
+        <string/>
+       </property>
+      </widget>
+      <widget class="QLabel" name="label_microtome">
+       <property name="geometry">
+        <rect>
+         <x>10</x>
+         <y>25</y>
+         <width>121</width>
+         <height>16</height>
+        </rect>
+       </property>
+       <property name="text">
+        <string>DEVICENAME</string>
+       </property>
+      </widget>
+      <widget class="QLabel" name="label_currentStageZ">
+       <property name="geometry">
+        <rect>
+         <x>10</x>
+         <y>95</y>
+         <width>71</width>
+         <height>16</height>
+        </rect>
+       </property>
+       <property name="text">
+        <string>Z: 00000.000</string>
+       </property>
+      </widget>
+      <widget class="QLabel" name="label_lcsp">
+       <property name="geometry">
+        <rect>
+         <x>10</x>
+         <y>55</y>
+         <width>161</width>
+         <height>16</height>
+        </rect>
+       </property>
+       <property name="text">
+        <string>Last confirmed stage position:</string>
+       </property>
+      </widget>
+      <widget class="QLabel" name="label_currentStageXY">
+       <property name="geometry">
+        <rect>
+         <x>10</x>
+         <y>75</y>
+         <width>161</width>
+         <height>16</height>
+        </rect>
+       </property>
+       <property name="text">
+        <string>X: 00000.000, Y: 00000.000</string>
+       </property>
+      </widget>
+     </widget>
+    </widget>
+    <widget class="QWidget" name="focusTool">
+     <attribute name="title">
+      <string>Focus tool</string>
+     </attribute>
+     <widget class="QLabel" name="img_focusToolViewer">
+      <property name="geometry">
+       <rect>
+        <x>45</x>
+        <y>20</y>
+        <width>512</width>
+        <height>384</height>
+       </rect>
+      </property>
+      <property name="text">
+       <string/>
+      </property>
+     </widget>
+     <widget class="QPushButton" name="pushButton_focusToolStart">
+      <property name="geometry">
+       <rect>
+        <x>20</x>
+        <y>420</y>
+        <width>101</width>
+        <height>23</height>
+       </rect>
+      </property>
+      <property name="text">
+       <string>Run cycle</string>
+      </property>
+     </widget>
+     <widget class="QRadioButton" name="radioButton_focus">
+      <property name="geometry">
+       <rect>
+        <x>440</x>
+        <y>430</y>
+        <width>82</width>
+        <height>17</height>
+       </rect>
+      </property>
+      <property name="text">
+       <string>Focus (WD)</string>
+      </property>
+      <property name="checked">
+       <bool>true</bool>
+      </property>
+     </widget>
+     <widget class="QRadioButton" name="radioButton_stigX">
+      <property name="geometry">
+       <rect>
+        <x>440</x>
+        <y>450</y>
+        <width>82</width>
+        <height>17</height>
+       </rect>
+      </property>
+      <property name="text">
+       <string>Stigmator X</string>
+      </property>
+     </widget>
+     <widget class="QRadioButton" name="radioButton_stigY">
+      <property name="geometry">
+       <rect>
+        <x>440</x>
+        <y>470</y>
+        <width>82</width>
+        <height>17</height>
+       </rect>
+      </property>
+      <property name="text">
+       <string>Stigmator Y</string>
+      </property>
+     </widget>
+     <widget class="QComboBox" name="comboBox_selectTileFT">
+      <property name="geometry">
+       <rect>
+        <x>220</x>
+        <y>450</y>
+        <width>91</width>
+        <height>22</height>
+       </rect>
+      </property>
+     </widget>
+     <widget class="QLabel" name="label_5">
+      <property name="geometry">
+       <rect>
+        <x>580</x>
+        <y>305</y>
+        <width>81</width>
+        <height>20</height>
+       </rect>
+      </property>
+      <property name="text">
+       <string>Pixel size (nm):</string>
+      </property>
+      <property name="alignment">
+       <set>Qt::AlignLeading|Qt::AlignLeft|Qt::AlignVCenter</set>
+      </property>
+     </widget>
+     <widget class="QSpinBox" name="spinBox_ftPixelSize">
+      <property name="geometry">
+       <rect>
+        <x>580</x>
+        <y>325</y>
+        <width>42</width>
+        <height>22</height>
+       </rect>
+      </property>
+      <property name="minimum">
+       <number>1</number>
+      </property>
+      <property name="maximum">
+       <number>50</number>
+      </property>
+      <property name="value">
+       <number>4</number>
+      </property>
+     </widget>
+     <widget class="QSlider" name="verticalSlider_ftDelta">
+      <property name="geometry">
+       <rect>
+        <x>596</x>
+        <y>50</y>
+        <width>20</width>
+        <height>141</height>
+       </rect>
+      </property>
+      <property name="maximum">
+       <number>10</number>
+      </property>
+      <property name="value">
+       <number>2</number>
+      </property>
+      <property name="orientation">
+       <enum>Qt::Vertical</enum>
+      </property>
+      <property name="tickPosition">
+       <enum>QSlider::TicksBelow</enum>
+      </property>
+     </widget>
+     <widget class="QLabel" name="label_7">
+      <property name="geometry">
+       <rect>
+        <x>581</x>
+        <y>30</y>
+        <width>47</width>
+        <height>13</height>
+       </rect>
+      </property>
+      <property name="text">
+       <string>Coarse</string>
+      </property>
+      <property name="alignment">
+       <set>Qt::AlignCenter</set>
+      </property>
+     </widget>
+     <widget class="QLabel" name="label_8">
+      <property name="geometry">
+       <rect>
+        <x>580</x>
+        <y>195</y>
+        <width>47</width>
+        <height>13</height>
+       </rect>
+      </property>
+      <property name="text">
+       <string>Fine</string>
+      </property>
+      <property name="alignment">
+       <set>Qt::AlignCenter</set>
+      </property>
+     </widget>
+     <widget class="QCheckBox" name="checkBox_zoom">
       <property name="enabled">
-       <bool>true</bool>
-      </property>
-      <property name="minimumSize">
-       <size>
-        <width>691</width>
-        <height>535</height>
-       </size>
-      </property>
-      <property name="maximumSize">
-       <size>
-        <width>691</width>
-        <height>535</height>
-       </size>
-      </property>
-      <property name="toolTip">
+       <bool>false</bool>
+      </property>
+      <property name="geometry">
+       <rect>
+        <x>595</x>
+        <y>223</y>
+        <width>16</width>
+        <height>17</height>
+       </rect>
+      </property>
+      <property name="layoutDirection">
+       <enum>Qt::LeftToRight</enum>
+      </property>
+      <property name="text">
        <string/>
       </property>
-<<<<<<< HEAD
-      <property name="currentIndex">
-       <number>0</number>
-=======
       <property name="tristate">
        <bool>false</bool>
       </property>
@@ -731,2481 +2170,398 @@
         <weight>50</weight>
         <bold>false</bold>
        </font>
->>>>>>> e2c9d9bc
-      </property>
-      <widget class="QWidget" name="mainControls">
-       <attribute name="title">
-        <string>Main controls</string>
-       </attribute>
-       <widget class="QGroupBox" name="groupBox_SEM">
-        <property name="geometry">
-         <rect>
-          <x>10</x>
-          <y>10</y>
-          <width>171</width>
-          <height>81</height>
-         </rect>
-        </property>
-        <property name="title">
-         <string>SEM</string>
-        </property>
-        <widget class="QLabel" name="label_beamSettings">
-         <property name="geometry">
-          <rect>
-           <x>50</x>
-           <y>55</y>
-           <width>111</width>
-           <height>16</height>
-          </rect>
-         </property>
-         <property name="text">
-          <string>0.0 kV, 0000 pA</string>
-         </property>
-        </widget>
-        <widget class="QLabel" name="label_SEM">
-         <property name="geometry">
-          <rect>
-           <x>10</x>
-           <y>25</y>
-           <width>121</width>
-           <height>16</height>
-          </rect>
-         </property>
-         <property name="text">
-          <string>DEVICENAME</string>
-         </property>
-        </widget>
-        <widget class="QLabel" name="label_le">
-         <property name="geometry">
-          <rect>
-           <x>10</x>
-           <y>55</y>
-           <width>31</width>
-           <height>16</height>
-          </rect>
-         </property>
-         <property name="text">
-          <string>Beam:</string>
-         </property>
-        </widget>
-        <widget class="QPushButton" name="pushButton_SEMSettings">
-         <property name="enabled">
-          <bool>true</bool>
-         </property>
-         <property name="geometry">
-          <rect>
-           <x>130</x>
-           <y>20</y>
-           <width>30</width>
-           <height>23</height>
-          </rect>
-         </property>
-         <property name="text">
-          <string/>
-         </property>
-        </widget>
-       </widget>
-       <widget class="QGroupBox" name="groupBox_2">
-        <property name="geometry">
-         <rect>
-          <x>190</x>
-          <y>10</y>
-          <width>171</width>
-          <height>211</height>
-         </rect>
-        </property>
-        <property name="title">
-         <string>Overviews</string>
-        </property>
-        <widget class="QComboBox" name="comboBox_OVSelector">
-         <property name="geometry">
-          <rect>
-           <x>10</x>
-           <y>20</y>
-           <width>69</width>
-           <height>22</height>
-          </rect>
-         </property>
-        </widget>
-        <widget class="QPushButton" name="pushButton_OVSettings">
-         <property name="enabled">
-          <bool>true</bool>
-         </property>
-         <property name="geometry">
-          <rect>
-           <x>130</x>
-           <y>20</y>
-           <width>30</width>
-           <height>23</height>
-          </rect>
-         </property>
-         <property name="text">
-          <string/>
-         </property>
-        </widget>
-        <widget class="QLabel" name="label_OVMagnification">
-         <property name="geometry">
-          <rect>
-           <x>90</x>
-           <y>75</y>
-           <width>71</width>
-           <height>16</height>
-          </rect>
-         </property>
-         <property name="text">
-          <string>0000</string>
-         </property>
-        </widget>
-        <widget class="QLabel" name="label_OVDwellTime">
-         <property name="geometry">
-          <rect>
-           <x>90</x>
-           <y>95</y>
-           <width>81</width>
-           <height>16</height>
-          </rect>
-         </property>
-         <property name="text">
-          <string>00.00 µs</string>
-         </property>
-        </widget>
-        <widget class="QLabel" name="label_OVLocation">
-         <property name="geometry">
-          <rect>
-           <x>10</x>
-           <y>185</y>
-           <width>151</width>
-           <height>16</height>
-          </rect>
-         </property>
-         <property name="text">
-          <string>X: 00000.000, Y: 00000.000</string>
-         </property>
-        </widget>
-        <widget class="QLabel" name="label_fs_2">
-         <property name="geometry">
-          <rect>
-           <x>10</x>
-           <y>55</y>
-           <width>61</width>
-           <height>16</height>
-          </rect>
-         </property>
-         <property name="text">
-          <string>OV size:</string>
-         </property>
-        </widget>
-        <widget class="QLabel" name="label_dt_2">
-         <property name="geometry">
-          <rect>
-           <x>10</x>
-           <y>95</y>
-           <width>61</width>
-           <height>16</height>
-          </rect>
-         </property>
-         <property name="text">
-          <string>Dwell time:</string>
-         </property>
-        </widget>
-        <widget class="QLabel" name="label_o_2">
-         <property name="geometry">
-          <rect>
-           <x>10</x>
-           <y>165</y>
-           <width>141</width>
-           <height>16</height>
-          </rect>
-         </property>
-         <property name="text">
-          <string>Location:</string>
-         </property>
-        </widget>
-        <widget class="QLabel" name="label_OVSize">
-         <property name="geometry">
-          <rect>
-           <x>90</x>
-           <y>55</y>
-           <width>81</width>
-           <height>16</height>
-          </rect>
-         </property>
-         <property name="text">
-          <string>00000 x 00000</string>
-         </property>
-        </widget>
-        <widget class="QLabel" name="label_ps_2">
-         <property name="geometry">
-          <rect>
-           <x>10</x>
-           <y>75</y>
-           <width>71</width>
-           <height>16</height>
-          </rect>
-         </property>
-         <property name="text">
-          <string>Magnification:</string>
-         </property>
-        </widget>
-        <widget class="QLabel" name="label_10">
-         <property name="geometry">
-          <rect>
-           <x>10</x>
-           <y>115</y>
-           <width>151</width>
-           <height>16</height>
-          </rect>
-         </property>
-         <property name="text">
-          <string>Debris detection area:</string>
-         </property>
-        </widget>
-        <widget class="QLabel" name="label_debrisDetectionArea">
-         <property name="geometry">
-          <rect>
-           <x>10</x>
-           <y>135</y>
-           <width>161</width>
-           <height>16</height>
-          </rect>
-         </property>
-         <property name="text">
-          <string>(00000, 00000, 00000, 00000)</string>
-         </property>
-        </widget>
-       </widget>
-       <widget class="QGroupBox" name="groupBox_5">
-        <property name="geometry">
-         <rect>
-          <x>10</x>
-          <y>230</y>
-          <width>661</width>
-          <height>271</height>
-         </rect>
-        </property>
-        <property name="title">
-         <string>Stack acquisition</string>
-        </property>
-        <widget class="QPushButton" name="pushButton_startAcq">
-         <property name="geometry">
-          <rect>
-           <x>10</x>
-           <y>235</y>
-           <width>101</width>
-           <height>23</height>
-          </rect>
-         </property>
-         <property name="font">
-          <font>
-           <weight>75</weight>
-           <bold>true</bold>
-          </font>
-         </property>
-         <property name="text">
-          <string>START</string>
-         </property>
-        </widget>
-        <widget class="QPushButton" name="pushButton_pauseAcq">
-         <property name="enabled">
-          <bool>false</bool>
-         </property>
-         <property name="geometry">
-          <rect>
-           <x>120</x>
-           <y>235</y>
-           <width>101</width>
-           <height>23</height>
-          </rect>
-         </property>
-         <property name="font">
-          <font>
-           <weight>75</weight>
-           <bold>true</bold>
-          </font>
-         </property>
-         <property name="text">
-          <string>PAUSE</string>
-         </property>
-        </widget>
-        <widget class="QPushButton" name="pushButton_resetAcq">
-         <property name="enabled">
-          <bool>false</bool>
-         </property>
-         <property name="geometry">
-          <rect>
-           <x>230</x>
-           <y>235</y>
-           <width>101</width>
-           <height>23</height>
-          </rect>
-         </property>
-         <property name="font">
-          <font>
-           <weight>75</weight>
-           <bold>true</bold>
-          </font>
-         </property>
-         <property name="text">
-          <string>RESET</string>
-         </property>
-        </widget>
-        <widget class="QLabel" name="label_ns">
-         <property name="geometry">
-          <rect>
-           <x>10</x>
-           <y>60</y>
-           <width>121</width>
-           <height>16</height>
-          </rect>
-         </property>
-         <property name="text">
-          <string>Target number of slices:</string>
-         </property>
-        </widget>
-        <widget class="QLabel" name="label_st">
-         <property name="geometry">
-          <rect>
-           <x>190</x>
-           <y>60</y>
-           <width>81</width>
-           <height>16</height>
-          </rect>
-         </property>
-         <property name="text">
-          <string>Slice thickness:</string>
-         </property>
-        </widget>
-        <widget class="QCheckBox" name="checkBox_useAutofocus">
-         <property name="enabled">
-          <bool>true</bool>
-         </property>
-         <property name="geometry">
-          <rect>
-           <x>190</x>
-           <y>145</y>
-           <width>91</width>
-           <height>17</height>
-          </rect>
-         </property>
-         <property name="text">
-          <string>Autofocus</string>
-         </property>
-        </widget>
-        <widget class="QCheckBox" name="checkBox_useDebrisDetection">
-         <property name="geometry">
-          <rect>
-           <x>10</x>
-           <y>145</y>
-           <width>101</width>
-           <height>17</height>
-          </rect>
-         </property>
-         <property name="text">
-          <string>Debris detection</string>
-         </property>
-        </widget>
-        <widget class="Line" name="line">
-         <property name="geometry">
-          <rect>
-           <x>335</x>
-           <y>22</y>
-           <width>20</width>
-           <height>239</height>
-          </rect>
-         </property>
-         <property name="orientation">
-          <enum>Qt::Vertical</enum>
-         </property>
-        </widget>
-        <widget class="QLabel" name="label">
-         <property name="geometry">
-          <rect>
-           <x>360</x>
-           <y>100</y>
-           <width>301</width>
-           <height>16</height>
-          </rect>
-         </property>
-         <property name="text">
-          <string>Estimated total duration (imaging / stage moves / cutting):</string>
-         </property>
-        </widget>
-        <widget class="QLabel" name="label_dose">
-         <property name="geometry">
-          <rect>
-           <x>500</x>
-           <y>30</y>
-           <width>171</width>
-           <height>16</height>
-          </rect>
-         </property>
-         <property name="text">
-          <string/>
-         </property>
-        </widget>
-        <widget class="QProgressBar" name="progressBar">
-         <property name="geometry">
-          <rect>
-           <x>360</x>
-           <y>234</y>
-           <width>281</width>
-           <height>23</height>
-          </rect>
-         </property>
-         <property name="value">
-          <number>0</number>
-         </property>
-        </widget>
-        <widget class="QLabel" name="label_2">
-         <property name="geometry">
-          <rect>
-           <x>360</x>
-           <y>145</y>
-           <width>201</width>
-           <height>16</height>
-          </rect>
-         </property>
-         <property name="text">
-          <string>Estimated date and time of completion:</string>
-         </property>
-        </widget>
-        <widget class="QCheckBox" name="checkBox_useMonitoring">
-         <property name="geometry">
-          <rect>
-           <x>10</x>
-           <y>95</y>
-           <width>101</width>
-           <height>17</height>
-          </rect>
-         </property>
-         <property name="text">
-          <string>E-mail monitoring</string>
-         </property>
-        </widget>
-        <widget class="QToolButton" name="toolButton_monitoringSettings">
-         <property name="geometry">
-          <rect>
-           <x>120</x>
-           <y>95</y>
-           <width>25</width>
-           <height>19</height>
-          </rect>
-         </property>
-         <property name="text">
-          <string>...</string>
-         </property>
-        </widget>
-        <widget class="QLabel" name="label_totalDuration">
-         <property name="geometry">
-          <rect>
-           <x>360</x>
-           <y>120</y>
-           <width>291</width>
-           <height>16</height>
-          </rect>
-         </property>
-         <property name="text">
-          <string>0 d 0 h 0 min    (000% / 000% / 000 %)</string>
-         </property>
-        </widget>
-        <widget class="QLabel" name="label_totalData">
-         <property name="geometry">
-          <rect>
-           <x>560</x>
-           <y>75</y>
-           <width>91</width>
-           <height>16</height>
-          </rect>
-         </property>
-         <property name="text">
-          <string>0.0 GB</string>
-         </property>
-        </widget>
-        <widget class="QLabel" name="label_dateEstimate">
-         <property name="geometry">
-          <rect>
-           <x>360</x>
-           <y>165</y>
-           <width>301</width>
-           <height>16</height>
-          </rect>
-         </property>
-         <property name="text">
-          <string>---</string>
-         </property>
-        </widget>
-        <widget class="QToolButton" name="toolButton_autofocus">
-         <property name="geometry">
-          <rect>
-           <x>300</x>
-           <y>145</y>
-           <width>25</width>
-           <height>19</height>
-          </rect>
-         </property>
-         <property name="text">
-          <string>...</string>
-         </property>
-        </widget>
-        <widget class="QLabel" name="label_dose_3">
-         <property name="geometry">
-          <rect>
-           <x>360</x>
-           <y>30</y>
-           <width>131</width>
-           <height>16</height>
-          </rect>
-         </property>
-         <property name="text">
-          <string>Electron dose (min .. max): </string>
-         </property>
-        </widget>
-        <widget class="QCheckBox" name="checkBox_takeOV">
-         <property name="geometry">
-          <rect>
-           <x>10</x>
-           <y>120</y>
-           <width>101</width>
-           <height>17</height>
-          </rect>
-         </property>
-         <property name="text">
-          <string>Take overviews</string>
-         </property>
-        </widget>
-        <widget class="QToolButton" name="toolButton_debrisDetection">
-         <property name="geometry">
-          <rect>
-           <x>120</x>
-           <y>145</y>
-           <width>25</width>
-           <height>19</height>
-          </rect>
-         </property>
-         <property name="text">
-          <string>...</string>
-         </property>
-        </widget>
-        <widget class="QToolButton" name="toolButton_OVSettings">
-         <property name="geometry">
-          <rect>
-           <x>120</x>
-           <y>120</y>
-           <width>25</width>
-           <height>19</height>
-          </rect>
-         </property>
-         <property name="text">
-          <string>...</string>
-         </property>
-        </widget>
-        <widget class="QLabel" name="label_4">
-         <property name="geometry">
-          <rect>
-           <x>360</x>
-           <y>200</y>
-           <width>71</width>
-           <height>16</height>
-          </rect>
-         </property>
-         <property name="text">
-          <string>Current slice:</string>
-         </property>
-        </widget>
-        <widget class="QLabel" name="label_sliceCounter">
-         <property name="geometry">
-          <rect>
-           <x>470</x>
-           <y>200</y>
-           <width>181</width>
-           <height>16</height>
-          </rect>
-         </property>
-         <property name="font">
-          <font>
-           <weight>75</weight>
-           <bold>true</bold>
-          </font>
-         </property>
-         <property name="text">
-          <string>---</string>
-         </property>
-        </widget>
-        <widget class="QLabel" name="label_6">
-         <property name="geometry">
-          <rect>
-           <x>560</x>
-           <y>55</y>
-           <width>71</width>
-           <height>16</height>
-          </rect>
-         </property>
-         <property name="text">
-          <string>Data volume:</string>
-         </property>
-        </widget>
-        <widget class="QLabel" name="label_dimensions_2">
-         <property name="geometry">
-          <rect>
-           <x>360</x>
-           <y>55</y>
-           <width>121</width>
-           <height>16</height>
-          </rect>
-         </property>
-         <property name="text">
-          <string>Tile acquisition area:</string>
-         </property>
-        </widget>
-        <widget class="QLabel" name="label_totalArea">
-         <property name="geometry">
-          <rect>
-           <x>360</x>
-           <y>75</y>
-           <width>111</width>
-           <height>16</height>
-          </rect>
-         </property>
-         <property name="text">
-          <string>0000000.0 µm²</string>
-         </property>
-        </widget>
-        <widget class="QCheckBox" name="checkBox_askUser">
-         <property name="geometry">
-          <rect>
-           <x>10</x>
-           <y>170</y>
-           <width>101</width>
-           <height>17</height>
-          </rect>
-         </property>
-         <property name="text">
-          <string>&quot;Ask user&quot; mode</string>
-         </property>
-        </widget>
-        <widget class="QCheckBox" name="checkBox_monitorTiles">
-         <property name="enabled">
-          <bool>true</bool>
-         </property>
-         <property name="geometry">
-          <rect>
-           <x>190</x>
-           <y>120</y>
-           <width>111</width>
-           <height>17</height>
-          </rect>
-         </property>
-         <property name="text">
-          <string>Image monitoring</string>
-         </property>
-        </widget>
-        <widget class="QToolButton" name="toolButton_monitorTiles">
-         <property name="geometry">
-          <rect>
-           <x>300</x>
-           <y>120</y>
-           <width>25</width>
-           <height>19</height>
-          </rect>
-         </property>
-         <property name="text">
-          <string>...</string>
-         </property>
-        </widget>
-        <widget class="QLabel" name="label_acqIndicator">
-         <property name="geometry">
-          <rect>
-           <x>10</x>
-           <y>200</y>
-           <width>141</width>
-           <height>20</height>
-          </rect>
-         </property>
-         <property name="font">
-          <font>
-           <weight>75</weight>
-           <bold>true</bold>
-          </font>
-         </property>
-         <property name="text">
-          <string>System idle.</string>
-         </property>
-        </widget>
-        <widget class="QToolButton" name="toolButton_plasmaCleaner">
-         <property name="enabled">
-          <bool>true</bool>
-         </property>
-         <property name="geometry">
-          <rect>
-           <x>300</x>
-           <y>170</y>
-           <width>25</width>
-           <height>19</height>
-          </rect>
-         </property>
-         <property name="text">
-          <string>...</string>
-         </property>
-        </widget>
-        <widget class="QCheckBox" name="checkBox_plasmaCleaner">
-         <property name="enabled">
-          <bool>true</bool>
-         </property>
-         <property name="geometry">
-          <rect>
-           <x>190</x>
-           <y>170</y>
-           <width>91</width>
-           <height>17</height>
-          </rect>
-         </property>
-         <property name="text">
-          <string>Plasma cleaner</string>
-         </property>
-        </widget>
-        <widget class="QCheckBox" name="checkBox_mirrorDrive">
-         <property name="enabled">
-          <bool>true</bool>
-         </property>
-         <property name="geometry">
-          <rect>
-           <x>190</x>
-           <y>95</y>
-           <width>91</width>
-           <height>17</height>
-          </rect>
-         </property>
-         <property name="text">
-          <string>Disk mirroring</string>
-         </property>
-        </widget>
-        <widget class="QToolButton" name="toolButton_mirrorDrive">
-         <property name="geometry">
-          <rect>
-           <x>300</x>
-           <y>95</y>
-           <width>25</width>
-           <height>19</height>
-          </rect>
-         </property>
-         <property name="text">
-          <string>...</string>
-         </property>
-        </widget>
-        <widget class="QToolButton" name="toolButton_askUserMode">
-         <property name="geometry">
-          <rect>
-           <x>120</x>
-           <y>170</y>
-           <width>25</width>
-           <height>19</height>
-          </rect>
-         </property>
-         <property name="text">
-          <string>...</string>
-         </property>
-        </widget>
-        <widget class="QPushButton" name="pushButton_acqSettings">
-         <property name="geometry">
-          <rect>
-           <x>300</x>
-           <y>25</y>
-           <width>30</width>
-           <height>23</height>
-          </rect>
-         </property>
-         <property name="text">
-          <string/>
-         </property>
-        </widget>
-        <widget class="QLabel" name="label_numberSlices">
-         <property name="geometry">
-          <rect>
-           <x>132</x>
-           <y>60</y>
-           <width>61</width>
-           <height>16</height>
-          </rect>
-         </property>
-         <property name="font">
-          <font>
-           <weight>50</weight>
-           <bold>false</bold>
-          </font>
-         </property>
-         <property name="text">
-          <string>000000</string>
-         </property>
-        </widget>
-        <widget class="QLabel" name="label_16">
-         <property name="geometry">
-          <rect>
-           <x>330</x>
-           <y>55</y>
-           <width>31</width>
-           <height>16</height>
-          </rect>
-         </property>
-         <property name="text">
-          <string/>
-         </property>
-        </widget>
-        <widget class="QLineEdit" name="lineEdit_baseDir">
-         <property name="enabled">
-          <bool>false</bool>
-         </property>
-         <property name="geometry">
-          <rect>
-           <x>10</x>
-           <y>25</y>
-           <width>261</width>
-           <height>23</height>
-          </rect>
-         </property>
-        </widget>
-        <widget class="QLabel" name="label_sliceThickness">
-         <property name="geometry">
-          <rect>
-           <x>270</x>
-           <y>60</y>
-           <width>46</width>
-           <height>16</height>
-          </rect>
-         </property>
-         <property name="font">
-          <font>
-           <weight>50</weight>
-           <bold>false</bold>
-          </font>
-         </property>
-         <property name="text">
-          <string>000 nm</string>
-         </property>
-        </widget>
-        <widget class="QLabel" name="label_dimensions_3">
-         <property name="geometry">
-          <rect>
-           <x>480</x>
-           <y>55</y>
-           <width>61</width>
-           <height>16</height>
-          </rect>
-         </property>
-         <property name="text">
-          <string>Z depth:</string>
-         </property>
-        </widget>
-        <widget class="QLabel" name="label_totalZ">
-         <property name="geometry">
-          <rect>
-           <x>480</x>
-           <y>75</y>
-           <width>71</width>
-           <height>16</height>
-          </rect>
-         </property>
-         <property name="text">
-          <string>00000.0 µm</string>
-         </property>
-        </widget>
-       </widget>
-       <widget class="QGroupBox" name="groupBox_3">
-        <property name="geometry">
-         <rect>
-          <x>370</x>
-          <y>10</y>
-          <width>171</width>
-          <height>211</height>
-         </rect>
-        </property>
-        <property name="title">
-         <string>Tile grids</string>
-        </property>
-        <widget class="QLabel" name="label_gridSize">
-         <property name="geometry">
-          <rect>
-           <x>80</x>
-           <y>55</y>
-           <width>81</width>
-           <height>16</height>
-          </rect>
-         </property>
-         <property name="text">
-          <string>00 x 00</string>
-         </property>
-        </widget>
-        <widget class="QLabel" name="label_numberActiveTiles">
-         <property name="geometry">
-          <rect>
-           <x>80</x>
-           <y>95</y>
-           <width>81</width>
-           <height>16</height>
-          </rect>
-         </property>
-         <property name="text">
-          <string>000</string>
-         </property>
-        </widget>
-        <widget class="QLabel" name="label_at">
-         <property name="geometry">
-          <rect>
-           <x>10</x>
-           <y>95</y>
-           <width>61</width>
-           <height>16</height>
-          </rect>
-         </property>
-         <property name="text">
-          <string>Active tiles:</string>
-         </property>
-        </widget>
-        <widget class="QLabel" name="label_g">
-         <property name="geometry">
-          <rect>
-           <x>10</x>
-           <y>55</y>
-           <width>61</width>
-           <height>16</height>
-          </rect>
-         </property>
-         <property name="text">
-          <string>Grid size:</string>
-         </property>
-        </widget>
-        <widget class="QLabel" name="label_o">
-         <property name="geometry">
-          <rect>
-           <x>10</x>
-           <y>165</y>
-           <width>141</width>
-           <height>16</height>
-          </rect>
-         </property>
-         <property name="text">
-          <string>Location of tile 0:</string>
-         </property>
-        </widget>
-        <widget class="QPushButton" name="pushButton_gridSettings">
-         <property name="geometry">
-          <rect>
-           <x>130</x>
-           <y>20</y>
-           <width>30</width>
-           <height>23</height>
-          </rect>
-         </property>
-         <property name="text">
-          <string/>
-         </property>
-        </widget>
-        <widget class="QLabel" name="label_gridOrigin">
-         <property name="geometry">
-          <rect>
-           <x>10</x>
-           <y>185</y>
-           <width>151</width>
-           <height>16</height>
-          </rect>
-         </property>
-         <property name="text">
-          <string>X: 00000.000, Y: 00000.000</string>
-         </property>
-        </widget>
-        <widget class="QComboBox" name="comboBox_gridSelector">
-         <property name="geometry">
-          <rect>
-           <x>10</x>
-           <y>21</y>
-           <width>91</width>
-           <height>21</height>
-          </rect>
-         </property>
-         <property name="iconSize">
-          <size>
-           <width>18</width>
-           <height>9</height>
-          </size>
-         </property>
-        </widget>
-        <widget class="QLabel" name="label_ps">
-         <property name="geometry">
-          <rect>
-           <x>10</x>
-           <y>115</y>
-           <width>51</width>
-           <height>16</height>
-          </rect>
-         </property>
-         <property name="text">
-          <string>Pixel size:</string>
-         </property>
-        </widget>
-        <widget class="QLabel" name="label_tilePixelSize">
-         <property name="geometry">
-          <rect>
-           <x>80</x>
-           <y>115</y>
-           <width>81</width>
-           <height>16</height>
-          </rect>
-         </property>
-         <property name="text">
-          <string>000.0 nm</string>
-         </property>
-        </widget>
-        <widget class="QLabel" name="label_fs">
-         <property name="geometry">
-          <rect>
-           <x>10</x>
-           <y>75</y>
-           <width>61</width>
-           <height>16</height>
-          </rect>
-         </property>
-         <property name="text">
-          <string>Tile size:</string>
-         </property>
-        </widget>
-        <widget class="QLabel" name="label_tileSize">
-         <property name="geometry">
-          <rect>
-           <x>80</x>
-           <y>75</y>
-           <width>91</width>
-           <height>16</height>
-          </rect>
-         </property>
-         <property name="text">
-          <string>00000 x 00000</string>
-         </property>
-        </widget>
-        <widget class="QLabel" name="label_tileDwellTime">
-         <property name="geometry">
-          <rect>
-           <x>80</x>
-           <y>135</y>
-           <width>81</width>
-           <height>16</height>
-          </rect>
-         </property>
-         <property name="text">
-          <string>00.00 µs</string>
-         </property>
-        </widget>
-        <widget class="QLabel" name="label_dt">
-         <property name="geometry">
-          <rect>
-           <x>10</x>
-           <y>135</y>
-           <width>61</width>
-           <height>16</height>
-          </rect>
-         </property>
-         <property name="text">
-          <string>Dwell time:</string>
-         </property>
-        </widget>
-       </widget>
-       <widget class="QGroupBox" name="groupBox_8">
-        <property name="geometry">
-         <rect>
-          <x>550</x>
-          <y>10</y>
-          <width>121</width>
-          <height>211</height>
-         </rect>
-        </property>
-        <property name="title">
-         <string>Manual commands</string>
-        </property>
-        <widget class="QPushButton" name="pushButton_doApproach">
-         <property name="geometry">
-          <rect>
-           <x>10</x>
-           <y>20</y>
-           <width>101</width>
-           <height>23</height>
-          </rect>
-         </property>
-         <property name="text">
-          <string>Approach</string>
-         </property>
-        </widget>
-        <widget class="QPushButton" name="pushButton_doSweep">
-         <property name="geometry">
-          <rect>
-           <x>10</x>
-           <y>50</y>
-           <width>101</width>
-           <height>23</height>
-          </rect>
-         </property>
-         <property name="text">
-          <string>Sweep</string>
-         </property>
-        </widget>
-        <widget class="QPushButton" name="pushButton_saveViewport">
-         <property name="geometry">
-          <rect>
-           <x>10</x>
-           <y>110</y>
-           <width>101</width>
-           <height>23</height>
-          </rect>
-         </property>
-         <property name="text">
-          <string>Screenshot</string>
-         </property>
-        </widget>
-        <widget class="QPushButton" name="pushButton_grabFrame">
-         <property name="geometry">
-          <rect>
-           <x>10</x>
-           <y>80</y>
-           <width>101</width>
-           <height>23</height>
-          </rect>
-         </property>
-         <property name="text">
-          <string>Grab frame</string>
-         </property>
-        </widget>
-        <widget class="QPushButton" name="pushButton_EHTToggle">
-         <property name="geometry">
-          <rect>
-           <x>10</x>
-           <y>180</y>
-           <width>101</width>
-           <height>23</height>
-          </rect>
-         </property>
-         <property name="text">
-          <string>EHT ON/OFF</string>
-         </property>
-        </widget>
-        <widget class="QPushButton" name="pushButton_VP">
-         <property name="geometry">
-          <rect>
-           <x>10</x>
-           <y>150</y>
-           <width>51</width>
-           <height>23</height>
-          </rect>
-         </property>
-         <property name="text">
-          <string>VP</string>
-         </property>
-        </widget>
-        <widget class="QPushButton" name="pushButton_FCC">
-         <property name="geometry">
-          <rect>
-           <x>60</x>
-           <y>150</y>
-           <width>51</width>
-           <height>23</height>
-          </rect>
-         </property>
-         <property name="text">
-          <string>FCC</string>
-         </property>
-        </widget>
-       </widget>
-       <widget class="QGroupBox" name="groupBox_stage">
-        <property name="geometry">
-         <rect>
-          <x>10</x>
-          <y>100</y>
-          <width>171</width>
-          <height>121</height>
-         </rect>
-        </property>
-        <property name="title">
-         <string>Microtome/Stage</string>
-        </property>
-        <widget class="QPushButton" name="pushButton_microtomeSettings">
-         <property name="geometry">
-          <rect>
-           <x>130</x>
-           <y>20</y>
-           <width>30</width>
-           <height>23</height>
-          </rect>
-         </property>
-         <property name="text">
-          <string/>
-         </property>
-        </widget>
-        <widget class="QLabel" name="label_microtome">
-         <property name="geometry">
-          <rect>
-           <x>10</x>
-           <y>25</y>
-           <width>121</width>
-           <height>16</height>
-          </rect>
-         </property>
-         <property name="text">
-          <string>DEVICENAME</string>
-         </property>
-        </widget>
-        <widget class="QLabel" name="label_currentStageZ">
-         <property name="geometry">
-          <rect>
-           <x>10</x>
-           <y>95</y>
-           <width>71</width>
-           <height>16</height>
-          </rect>
-         </property>
-         <property name="text">
-          <string>Z: 00000.000</string>
-         </property>
-        </widget>
-        <widget class="QLabel" name="label_lcsp">
-         <property name="geometry">
-          <rect>
-           <x>10</x>
-           <y>55</y>
-           <width>161</width>
-           <height>16</height>
-          </rect>
-         </property>
-         <property name="text">
-          <string>Last confirmed stage position:</string>
-         </property>
-        </widget>
-        <widget class="QLabel" name="label_currentStageXY">
-         <property name="geometry">
-          <rect>
-           <x>10</x>
-           <y>75</y>
-           <width>161</width>
-           <height>16</height>
-          </rect>
-         </property>
-         <property name="text">
-          <string>X: 00000.000, Y: 00000.000</string>
-         </property>
-        </widget>
-       </widget>
-      </widget>
-      <widget class="QWidget" name="focusTool">
-       <attribute name="title">
-        <string>Focus tool</string>
-       </attribute>
-       <widget class="QLabel" name="img_focusToolViewer">
-        <property name="geometry">
-         <rect>
-          <x>45</x>
-          <y>20</y>
-          <width>512</width>
-          <height>384</height>
-         </rect>
-        </property>
-        <property name="text">
-         <string/>
-        </property>
-       </widget>
-       <widget class="QPushButton" name="pushButton_focusToolStart">
-        <property name="geometry">
-         <rect>
-          <x>20</x>
-          <y>420</y>
-          <width>101</width>
-          <height>23</height>
-         </rect>
-        </property>
-        <property name="text">
-         <string>Run cycle</string>
-        </property>
-       </widget>
-       <widget class="QRadioButton" name="radioButton_focus">
-        <property name="geometry">
-         <rect>
-          <x>440</x>
-          <y>430</y>
-          <width>82</width>
-          <height>17</height>
-         </rect>
-        </property>
-        <property name="text">
-         <string>Focus (WD)</string>
-        </property>
-        <property name="checked">
-         <bool>true</bool>
-        </property>
-       </widget>
-       <widget class="QRadioButton" name="radioButton_stigX">
-        <property name="geometry">
-         <rect>
-          <x>440</x>
-          <y>450</y>
-          <width>82</width>
-          <height>17</height>
-         </rect>
-        </property>
-        <property name="text">
-         <string>Stigmator X</string>
-        </property>
-       </widget>
-       <widget class="QRadioButton" name="radioButton_stigY">
-        <property name="geometry">
-         <rect>
-          <x>440</x>
-          <y>470</y>
-          <width>82</width>
-          <height>17</height>
-         </rect>
-        </property>
-        <property name="text">
-         <string>Stigmator Y</string>
-        </property>
-       </widget>
-       <widget class="QComboBox" name="comboBox_selectTileFT">
-        <property name="geometry">
-         <rect>
-          <x>220</x>
-          <y>450</y>
-          <width>91</width>
-          <height>22</height>
-         </rect>
-        </property>
-       </widget>
-       <widget class="QLabel" name="label_5">
-        <property name="geometry">
-         <rect>
-          <x>580</x>
-          <y>305</y>
-          <width>81</width>
-          <height>20</height>
-         </rect>
-        </property>
-        <property name="text">
-         <string>Pixel size (nm):</string>
-        </property>
-        <property name="alignment">
-         <set>Qt::AlignLeading|Qt::AlignLeft|Qt::AlignVCenter</set>
-        </property>
-       </widget>
-       <widget class="QSpinBox" name="spinBox_ftPixelSize">
-        <property name="geometry">
-         <rect>
-          <x>580</x>
-          <y>325</y>
-          <width>42</width>
-          <height>22</height>
-         </rect>
-        </property>
-        <property name="minimum">
-         <number>1</number>
-        </property>
-        <property name="maximum">
-         <number>50</number>
-        </property>
-        <property name="value">
-         <number>4</number>
-        </property>
-       </widget>
-       <widget class="QSlider" name="verticalSlider_ftDelta">
-        <property name="geometry">
-         <rect>
-          <x>596</x>
-          <y>50</y>
-          <width>20</width>
-          <height>141</height>
-         </rect>
-        </property>
-        <property name="maximum">
-         <number>10</number>
-        </property>
-        <property name="value">
-         <number>2</number>
-        </property>
-        <property name="orientation">
-         <enum>Qt::Vertical</enum>
-        </property>
-        <property name="tickPosition">
-         <enum>QSlider::TicksBelow</enum>
-        </property>
-       </widget>
-       <widget class="QLabel" name="label_7">
-        <property name="geometry">
-         <rect>
-          <x>581</x>
-          <y>30</y>
-          <width>47</width>
-          <height>13</height>
-         </rect>
-        </property>
-        <property name="text">
-         <string>Coarse</string>
-        </property>
-        <property name="alignment">
-         <set>Qt::AlignCenter</set>
-        </property>
-       </widget>
-       <widget class="QLabel" name="label_8">
-        <property name="geometry">
-         <rect>
-          <x>580</x>
-          <y>195</y>
-          <width>47</width>
-          <height>13</height>
-         </rect>
-        </property>
-        <property name="text">
-         <string>Fine</string>
-        </property>
-        <property name="alignment">
-         <set>Qt::AlignCenter</set>
-        </property>
-       </widget>
-       <widget class="QCheckBox" name="checkBox_zoom">
-        <property name="enabled">
-         <bool>false</bool>
-        </property>
-        <property name="geometry">
-         <rect>
-          <x>595</x>
-          <y>223</y>
-          <width>16</width>
-          <height>17</height>
-         </rect>
-        </property>
-        <property name="layoutDirection">
-         <enum>Qt::LeftToRight</enum>
-        </property>
-        <property name="text">
-         <string/>
-        </property>
-        <property name="tristate">
-         <bool>false</bool>
-        </property>
-       </widget>
-       <widget class="QLabel" name="label_9">
-        <property name="geometry">
-         <rect>
-          <x>580</x>
-          <y>240</y>
-          <width>47</width>
-          <height>13</height>
-         </rect>
-        </property>
-        <property name="text">
-         <string>2× zoom</string>
-        </property>
-        <property name="alignment">
-         <set>Qt::AlignCenter</set>
-        </property>
-       </widget>
-       <widget class="QLineEdit" name="lineEdit_currentFocus">
-        <property name="enabled">
-         <bool>false</bool>
-        </property>
-        <property name="geometry">
-         <rect>
-          <x>520</x>
-          <y>430</y>
-          <width>71</width>
-          <height>20</height>
-         </rect>
-        </property>
-       </widget>
-       <widget class="QLineEdit" name="lineEdit_currentStigX">
-        <property name="enabled">
-         <bool>false</bool>
-        </property>
-        <property name="geometry">
-         <rect>
-          <x>520</x>
-          <y>450</y>
-          <width>71</width>
-          <height>20</height>
-         </rect>
-        </property>
-       </widget>
-       <widget class="QLineEdit" name="lineEdit_currentStigY">
-        <property name="enabled">
-         <bool>false</bool>
-        </property>
-        <property name="geometry">
-         <rect>
-          <x>520</x>
-          <y>470</y>
-          <width>71</width>
-          <height>20</height>
-         </rect>
-        </property>
-       </widget>
-       <widget class="QLabel" name="label_13">
-        <property name="geometry">
-         <rect>
-          <x>600</x>
-          <y>433</y>
-          <width>31</width>
-          <height>13</height>
-         </rect>
-        </property>
-        <property name="text">
-         <string>mm</string>
-        </property>
-       </widget>
-       <widget class="QLabel" name="label_17">
-        <property name="geometry">
-         <rect>
-          <x>600</x>
-          <y>453</y>
-          <width>31</width>
-          <height>16</height>
-         </rect>
-        </property>
-        <property name="text">
-         <string>%</string>
-        </property>
-       </widget>
-       <widget class="QLabel" name="label_18">
-        <property name="geometry">
-         <rect>
-          <x>600</x>
-          <y>473</y>
-          <width>21</width>
-          <height>16</height>
-         </rect>
-        </property>
-        <property name="text">
-         <string>%</string>
-        </property>
-       </widget>
-       <widget class="QComboBox" name="comboBox_selectGridFT">
-        <property name="geometry">
-         <rect>
-          <x>140</x>
-          <y>450</y>
-          <width>81</width>
-          <height>22</height>
-         </rect>
-        </property>
-       </widget>
-       <widget class="QComboBox" name="comboBox_selectOVFT">
-        <property name="geometry">
-         <rect>
-          <x>330</x>
-          <y>450</y>
-          <width>81</width>
-          <height>22</height>
-         </rect>
-        </property>
-       </widget>
-       <widget class="QPushButton" name="pushButton_focusToolSet">
-        <property name="geometry">
-         <rect>
-          <x>630</x>
-          <y>450</y>
-          <width>41</width>
-          <height>23</height>
-         </rect>
-        </property>
-        <property name="text">
-         <string>Set</string>
-        </property>
-       </widget>
-       <widget class="QLabel" name="label_AFnotification">
-        <property name="geometry">
-         <rect>
-          <x>140</x>
-          <y>480</y>
-          <width>281</width>
-          <height>16</height>
-         </rect>
-        </property>
-        <property name="font">
-         <font>
-          <weight>75</weight>
-          <bold>true</bold>
-         </font>
-        </property>
-        <property name="text">
-         <string>Information about current selection.</string>
-        </property>
-       </widget>
-       <widget class="QPushButton" name="pushButton_focusToolMove">
-        <property name="geometry">
-         <rect>
-          <x>20</x>
-          <y>450</y>
-          <width>101</width>
-          <height>23</height>
-         </rect>
-        </property>
-        <property name="text">
-         <string>Move to tile/OV</string>
-        </property>
-       </widget>
-       <widget class="QLabel" name="label_19">
-        <property name="geometry">
-         <rect>
-          <x>580</x>
-          <y>350</y>
-          <width>91</width>
-          <height>20</height>
-         </rect>
-        </property>
-        <property name="text">
-         <string>Dwell time (µm):</string>
-        </property>
-        <property name="alignment">
-         <set>Qt::AlignLeading|Qt::AlignLeft|Qt::AlignVCenter</set>
-        </property>
-       </widget>
-       <widget class="QComboBox" name="comboBox_dwellTime">
-        <property name="geometry">
-         <rect>
-          <x>580</x>
-          <y>370</y>
-          <width>51</width>
-          <height>22</height>
-         </rect>
-        </property>
-        <property name="layoutDirection">
-         <enum>Qt::LeftToRight</enum>
-        </property>
-       </widget>
-       <widget class="QCheckBox" name="checkBox_useCurrentPos">
-        <property name="geometry">
-         <rect>
-          <x>140</x>
-          <y>425</y>
-          <width>271</width>
-          <height>17</height>
-         </rect>
-        </property>
-        <property name="text">
-         <string>Use current stage position</string>
-        </property>
-       </widget>
-       <widget class="QPushButton" name="pushButton_moveUp">
-        <property name="enabled">
-         <bool>false</bool>
-        </property>
-        <property name="geometry">
-         <rect>
-          <x>20</x>
-          <y>188</y>
-          <width>18</width>
-          <height>25</height>
-         </rect>
-        </property>
-        <property name="font">
-         <font>
-          <weight>50</weight>
-          <bold>false</bold>
-         </font>
-        </property>
-        <property name="text">
-         <string>↑</string>
-        </property>
-       </widget>
-       <widget class="QPushButton" name="pushButton_moveDown">
-        <property name="enabled">
-         <bool>false</bool>
-        </property>
-        <property name="geometry">
-         <rect>
-          <x>20</x>
-          <y>211</y>
-          <width>18</width>
-          <height>25</height>
-         </rect>
-        </property>
-        <property name="text">
-         <string>↓</string>
-        </property>
-       </widget>
-      </widget>
-      <widget class="QWidget" name="comTests">
-       <attribute name="title">
-        <string>Tests</string>
-       </attribute>
-       <widget class="QLabel" name="label_3">
-        <property name="geometry">
-         <rect>
-          <x>20</x>
-          <y>20</y>
-          <width>311</width>
-          <height>16</height>
-         </rect>
-        </property>
-        <property name="font">
-         <font>
-          <weight>75</weight>
-          <bold>true</bold>
-         </font>
-        </property>
-        <property name="text">
-         <string>Use only for testing and debugging purposes!</string>
-        </property>
-       </widget>
-       <widget class="QGroupBox" name="groupBox_4">
-        <property name="geometry">
-         <rect>
-          <x>20</x>
-          <y>50</y>
-          <width>161</width>
-          <height>351</height>
-         </rect>
-        </property>
-        <property name="title">
-         <string>SEM</string>
-        </property>
-        <widget class="QPushButton" name="pushButton_testGetMag">
-         <property name="geometry">
-          <rect>
-           <x>20</x>
-           <y>30</y>
-           <width>121</width>
-           <height>23</height>
-          </rect>
-         </property>
-         <property name="text">
-          <string>Get mag</string>
-         </property>
-        </widget>
-        <widget class="QPushButton" name="pushButton_testSetMag">
-         <property name="geometry">
-          <rect>
-           <x>20</x>
-           <y>60</y>
-           <width>121</width>
-           <height>23</height>
-          </rect>
-         </property>
-         <property name="text">
-          <string>Set mag to 1K</string>
-         </property>
-        </widget>
-        <widget class="QPushButton" name="pushButton_testZeissAPIVersion">
-         <property name="geometry">
-          <rect>
-           <x>20</x>
-           <y>310</y>
-           <width>121</width>
-           <height>23</height>
-          </rect>
-         </property>
-         <property name="text">
-          <string>Zeiss API Version</string>
-         </property>
-        </widget>
-        <widget class="QPushButton" name="pushButton_testGetFocus">
-         <property name="geometry">
-          <rect>
-           <x>20</x>
-           <y>90</y>
-           <width>121</width>
-           <height>23</height>
-          </rect>
-         </property>
-         <property name="text">
-          <string>Get working distance</string>
-         </property>
-        </widget>
-        <widget class="QPushButton" name="pushButton_testSetFocus">
-         <property name="geometry">
-          <rect>
-           <x>20</x>
-           <y>120</y>
-           <width>121</width>
-           <height>23</height>
-          </rect>
-         </property>
-         <property name="text">
-          <string>Set WD to 6mm</string>
-         </property>
-        </widget>
-        <widget class="QPushButton" name="pushButton_testRunAutofocus">
-         <property name="geometry">
-          <rect>
-           <x>20</x>
-           <y>150</y>
-           <width>121</width>
-           <height>23</height>
-          </rect>
-         </property>
-         <property name="text">
-          <string>Run autofocus</string>
-         </property>
-        </widget>
-        <widget class="QPushButton" name="pushButton_testRunAutostig">
-         <property name="geometry">
-          <rect>
-           <x>20</x>
-           <y>180</y>
-           <width>121</width>
-           <height>23</height>
-          </rect>
-         </property>
-         <property name="text">
-          <string>Run autostig</string>
-         </property>
-        </widget>
-        <widget class="QPushButton" name="pushButton_testRunAutofocusStig">
-         <property name="geometry">
-          <rect>
-           <x>20</x>
-           <y>210</y>
-           <width>121</width>
-           <height>23</height>
-          </rect>
-         </property>
-         <property name="text">
-          <string>Run autofocus + stig</string>
-         </property>
-        </widget>
-       </widget>
-       <widget class="QGroupBox" name="groupBox_6">
-        <property name="geometry">
-         <rect>
-          <x>200</x>
-          <y>50</y>
-          <width>161</width>
-          <height>351</height>
-         </rect>
-        </property>
-        <property name="title">
-         <string>Stage and microtome</string>
-        </property>
-        <widget class="QPushButton" name="pushButton_testGetStage">
-         <property name="geometry">
-          <rect>
-           <x>20</x>
-           <y>30</y>
-           <width>121</width>
-           <height>23</height>
-          </rect>
-         </property>
-         <property name="text">
-          <string>Get stage X</string>
-         </property>
-        </widget>
-        <widget class="QPushButton" name="pushButton_testSetStage">
-         <property name="geometry">
-          <rect>
-           <x>20</x>
-           <y>60</y>
-           <width>121</width>
-           <height>23</height>
-          </rect>
-         </property>
-         <property name="text">
-          <string>Set stage X to X+10</string>
-         </property>
-        </widget>
-        <widget class="QPushButton" name="pushButton_testNearKnife">
-         <property name="geometry">
-          <rect>
-           <x>20</x>
-           <y>90</y>
-           <width>121</width>
-           <height>23</height>
-          </rect>
-         </property>
-         <property name="text">
-          <string>Near knife</string>
-         </property>
-        </widget>
-        <widget class="QPushButton" name="pushButton_testStopDMScript">
-         <property name="geometry">
-          <rect>
-           <x>20</x>
-           <y>310</y>
-           <width>121</width>
-           <height>23</height>
-          </rect>
-         </property>
-         <property name="text">
-          <string>Stop DM script</string>
-         </property>
-        </widget>
-        <widget class="QPushButton" name="pushButton_testClearKnife">
-         <property name="geometry">
-          <rect>
-           <x>20</x>
-           <y>120</y>
-           <width>121</width>
-           <height>23</height>
-          </rect>
-         </property>
-         <property name="text">
-          <string>Clear knife</string>
-         </property>
-        </widget>
-        <widget class="QPushButton" name="pushButton_testMotors">
-         <property name="geometry">
-          <rect>
-           <x>20</x>
-           <y>150</y>
-           <width>121</width>
-           <height>23</height>
-          </rect>
-         </property>
-         <property name="text">
-          <string>XYZ motor test</string>
-         </property>
-        </widget>
-        <widget class="QPushButton" name="pushButton_testSendCommand">
-         <property name="geometry">
-          <rect>
-           <x>20</x>
-           <y>210</y>
-           <width>121</width>
-           <height>23</height>
-          </rect>
-         </property>
-         <property name="text">
-          <string>Send command to DM</string>
-         </property>
-        </widget>
-        <widget class="QPushButton" name="pushButton_testMotorStatusDlg">
-         <property name="geometry">
-          <rect>
-           <x>20</x>
-           <y>180</y>
-           <width>121</width>
-           <height>23</height>
-          </rect>
-         </property>
-         <property name="text">
-          <string>Motor status</string>
-         </property>
-        </widget>
-       </widget>
-       <widget class="QGroupBox" name="groupBox_7">
-        <property name="geometry">
-         <rect>
-          <x>380</x>
-          <y>50</y>
-          <width>161</width>
-          <height>351</height>
-         </rect>
-        </property>
-        <property name="title">
-         <string>Misc</string>
-        </property>
-        <widget class="QPushButton" name="pushButton_testSendEMail">
-         <property name="geometry">
-          <rect>
-           <x>20</x>
-           <y>30</y>
-           <width>121</width>
-           <height>23</height>
-          </rect>
-         </property>
-         <property name="text">
-          <string>Send test e-mail</string>
-         </property>
-        </widget>
-        <widget class="QPushButton" name="pushButton_testPlasmaCleaner">
-         <property name="geometry">
-          <rect>
-           <x>20</x>
-           <y>60</y>
-           <width>121</width>
-           <height>23</height>
-          </rect>
-         </property>
-         <property name="text">
-          <string>Plasma cleaner test</string>
-         </property>
-        </widget>
-        <widget class="QPushButton" name="pushButton_testServerRequest">
-         <property name="geometry">
-          <rect>
-           <x>20</x>
-           <y>90</y>
-           <width>121</width>
-           <height>23</height>
-          </rect>
-         </property>
-         <property name="text">
-          <string>Test server request</string>
-         </property>
-        </widget>
-        <widget class="QPushButton" name="pushButton_testCustom">
-         <property name="geometry">
-          <rect>
-           <x>20</x>
-           <y>310</y>
-           <width>121</width>
-           <height>23</height>
-          </rect>
-         </property>
-         <property name="text">
-          <string>Custom test</string>
-         </property>
-        </widget>
-        <widget class="QPushButton" name="pushButton_testDebrisDetection">
-         <property name="geometry">
-          <rect>
-           <x>20</x>
-           <y>120</y>
-           <width>121</width>
-           <height>23</height>
-          </rect>
-         </property>
-         <property name="text">
-          <string>Debris detection test</string>
-         </property>
-        </widget>
-       </widget>
-      </widget>
-      <widget class="QWidget" name="tab">
-       <attribute name="title">
-        <string>MagC</string>
-       </attribute>
-       <widget class="QTableView" name="tableView_magc_sections">
-        <property name="enabled">
-         <bool>true</bool>
-        </property>
-        <property name="geometry">
-         <rect>
-          <x>350</x>
-          <y>10</y>
-          <width>181</width>
-          <height>481</height>
-         </rect>
-        </property>
-        <property name="palette">
-         <palette>
-          <active>
-           <colorrole role="Highlight">
-            <brush brushstyle="SolidPattern">
-             <color alpha="255">
-              <red>0</red>
-              <green>120</green>
-              <blue>215</blue>
-             </color>
-            </brush>
-           </colorrole>
-          </active>
-          <inactive>
-           <colorrole role="Highlight">
-            <brush brushstyle="SolidPattern">
-             <color alpha="255">
-              <red>0</red>
-              <green>120</green>
-              <blue>215</blue>
-             </color>
-            </brush>
-           </colorrole>
-          </inactive>
-          <disabled>
-           <colorrole role="Highlight">
-            <brush brushstyle="SolidPattern">
-             <color alpha="255">
-              <red>0</red>
-              <green>120</green>
-              <blue>215</blue>
-             </color>
-            </brush>
-           </colorrole>
-          </disabled>
-         </palette>
-        </property>
-        <property name="font">
-         <font>
-          <family>Calibri</family>
-          <weight>50</weight>
-          <bold>false</bold>
-         </font>
-        </property>
-        <property name="toolTip">
-         <string>Gray: not acquired 
+      </property>
+      <property name="toolTip">
+       <string>Gray: not acquired 
 Yellow: currently acquiring 
 Green: acquired</string>
-        </property>
-        <property name="verticalScrollBarPolicy">
-         <enum>Qt::ScrollBarAlwaysOn</enum>
-        </property>
-        <property name="autoScroll">
-         <bool>true</bool>
-        </property>
-        <property name="editTriggers">
-         <set>QAbstractItemView::NoEditTriggers</set>
-        </property>
-        <property name="alternatingRowColors">
-         <bool>true</bool>
-        </property>
-        <attribute name="horizontalHeaderDefaultSectionSize">
-         <number>90</number>
-        </attribute>
-        <attribute name="verticalHeaderVisible">
-         <bool>false</bool>
-        </attribute>
-        <attribute name="verticalHeaderMinimumSectionSize">
-         <number>10</number>
-        </attribute>
-        <attribute name="verticalHeaderDefaultSectionSize">
-         <number>10</number>
-        </attribute>
-       </widget>
-       <widget class="QTextEdit" name="textEdit_magc_stringSections">
-        <property name="geometry">
-         <rect>
-          <x>540</x>
-          <y>170</y>
-          <width>101</width>
-          <height>41</height>
-         </rect>
-        </property>
-        <property name="toolTip">
-         <string>You can input 
+      </property>
+      <property name="verticalScrollBarPolicy">
+       <enum>Qt::ScrollBarAlwaysOn</enum>
+      </property>
+      <property name="autoScroll">
+       <bool>true</bool>
+      </property>
+      <property name="editTriggers">
+       <set>QAbstractItemView::NoEditTriggers</set>
+      </property>
+      <property name="alternatingRowColors">
+       <bool>true</bool>
+      </property>
+      <attribute name="horizontalHeaderDefaultSectionSize">
+       <number>90</number>
+      </attribute>
+      <attribute name="verticalHeaderVisible">
+       <bool>false</bool>
+      </attribute>
+      <attribute name="verticalHeaderDefaultSectionSize">
+       <number>10</number>
+      </attribute>
+      <attribute name="verticalHeaderMinimumSectionSize">
+       <number>10</number>
+      </attribute>
+     </widget>
+     <widget class="QTextEdit" name="textEdit_magc_stringSections">
+      <property name="geometry">
+       <rect>
+        <x>540</x>
+        <y>170</y>
+        <width>101</width>
+        <height>41</height>
+       </rect>
+      </property>
+      <property name="toolTip">
+       <string>You can input 
 - a list: 2,5,3 
 - a range: 2-30 
 - a range with increment: 2-30-5</string>
-        </property>
-       </widget>
-       <widget class="QPushButton" name="pushButton_magc_okStringSections">
-        <property name="geometry">
-         <rect>
-          <x>650</x>
-          <y>170</y>
-          <width>31</width>
-          <height>40</height>
-         </rect>
-        </property>
-        <property name="text">
-         <string>OK</string>
-        </property>
-       </widget>
-       <widget class="QPushButton" name="pushButton_magc_checkSelected">
-        <property name="geometry">
-         <rect>
-          <x>540</x>
-          <y>230</y>
-          <width>141</width>
-          <height>31</height>
-         </rect>
-        </property>
-        <property name="font">
-         <font>
-          <weight>75</weight>
-          <bold>true</bold>
-         </font>
-        </property>
-        <property name="text">
-         <string>Check</string>
-        </property>
-       </widget>
-       <widget class="QPushButton" name="pushButton_magc_uncheckSelected">
-        <property name="geometry">
-         <rect>
-          <x>540</x>
-          <y>270</y>
-          <width>141</width>
-          <height>31</height>
-         </rect>
-        </property>
-        <property name="font">
-         <font>
-          <weight>75</weight>
-          <bold>true</bold>
-         </font>
-        </property>
-        <property name="text">
-         <string>Uncheck</string>
-        </property>
-       </widget>
-       <widget class="QPushButton" name="pushButton_magc_invertSelection">
-        <property name="geometry">
-         <rect>
-          <x>540</x>
-          <y>90</y>
-          <width>141</width>
-          <height>31</height>
-         </rect>
-        </property>
-        <property name="text">
-         <string>Invert selection</string>
-        </property>
-       </widget>
-       <widget class="QPushButton" name="pushButton_magc_selectAll">
-        <property name="geometry">
-         <rect>
-          <x>540</x>
-          <y>10</y>
-          <width>141</width>
-          <height>31</height>
-         </rect>
-        </property>
-        <property name="text">
-         <string>Select all</string>
-        </property>
-       </widget>
-       <widget class="QPushButton" name="pushButton_magc_deselectAll">
-        <property name="geometry">
-         <rect>
-          <x>540</x>
-          <y>50</y>
-          <width>141</width>
-          <height>31</height>
-         </rect>
-        </property>
-        <property name="text">
-         <string>Deselect all</string>
-        </property>
-       </widget>
-       <widget class="QPushButton" name="pushButton_magc_selectChecked">
-        <property name="geometry">
-         <rect>
-          <x>540</x>
-          <y>130</y>
-          <width>141</width>
-          <height>31</height>
-         </rect>
-        </property>
-        <property name="text">
-         <string>Select checked</string>
-        </property>
-       </widget>
-       <widget class="QLabel" name="collectomeLogo">
-        <property name="geometry">
-         <rect>
-          <x>0</x>
-          <y>450</y>
-          <width>141</width>
-          <height>41</height>
-         </rect>
-        </property>
-        <property name="text">
-         <string/>
-        </property>
-        <property name="scaledContents">
-         <bool>true</bool>
-        </property>
-       </widget>
-       <widget class="QLabel" name="label_12">
-        <property name="geometry">
-         <rect>
-          <x>0</x>
-          <y>450</y>
-          <width>141</width>
-          <height>41</height>
-         </rect>
-        </property>
-        <property name="font">
-         <font>
-          <pointsize>20</pointsize>
-          <weight>50</weight>
-          <bold>false</bold>
-          <underline>false</underline>
-          <kerning>true</kerning>
-         </font>
-        </property>
-        <property name="text">
-         <string>&lt;html&gt;&lt;head/&gt;&lt;body&gt;&lt;p&gt;&lt;a href=&quot;https://www.collectome.com&quot;&gt;&lt;span style=&quot; text-decoration: underline; color:transparent;&quot;&gt;AAAAAAAAAAAAAAA&lt;/span&gt;&lt;/a&gt;&lt;/p&gt;&lt;/body&gt;&lt;/html&gt;</string>
-        </property>
-        <property name="textFormat">
-         <enum>Qt::AutoText</enum>
-        </property>
-        <property name="margin">
-         <number>0</number>
-        </property>
-        <property name="openExternalLinks">
-         <bool>true</bool>
-        </property>
-        <property name="textInteractionFlags">
-         <set>Qt::LinksAccessibleByKeyboard|Qt::LinksAccessibleByMouse</set>
-        </property>
-       </widget>
-       <widget class="QLabel" name="label_11">
-        <property name="geometry">
-         <rect>
-          <x>0</x>
-          <y>430</y>
-          <width>151</width>
-          <height>14</height>
-         </rect>
-        </property>
-        <property name="font">
-         <font>
-          <pointsize>5</pointsize>
-         </font>
-        </property>
-        <property name="text">
-         <string>MagC module developed by</string>
-        </property>
-       </widget>
-       <widget class="Line" name="line_2">
-        <property name="geometry">
-         <rect>
-          <x>550</x>
-          <y>220</y>
-          <width>118</width>
-          <height>3</height>
-         </rect>
-        </property>
-        <property name="orientation">
-         <enum>Qt::Horizontal</enum>
-        </property>
-       </widget>
-       <widget class="QPushButton" name="pushButton_magc_importMagc">
-        <property name="geometry">
-         <rect>
-          <x>10</x>
-          <y>10</y>
-          <width>138</width>
-          <height>40</height>
-         </rect>
-        </property>
-        <property name="font">
-         <font>
-          <weight>75</weight>
-          <bold>true</bold>
-         </font>
-        </property>
-        <property name="text">
-         <string>Import MagC</string>
-        </property>
-       </widget>
-       <widget class="QPushButton" name="pushButton_magc_importWaferImage">
-        <property name="geometry">
-         <rect>
-          <x>10</x>
-          <y>60</y>
-          <width>141</width>
-          <height>58</height>
-         </rect>
-        </property>
-        <property name="text">
-         <string>Import 
-Wafer Image</string>
-        </property>
-       </widget>
-       <widget class="QPushButton" name="pushButton_magc_resetMagc">
-        <property name="geometry">
-         <rect>
-          <x>10</x>
-          <y>130</y>
-          <width>138</width>
-          <height>40</height>
-         </rect>
-        </property>
-        <property name="font">
-         <font>
-          <weight>50</weight>
-          <bold>false</bold>
-         </font>
-        </property>
-        <property name="text">
-         <string>Reset MagC</string>
-        </property>
-       </widget>
-       <widget class="QPushButton" name="pushButton_magc_addSection">
-        <property name="geometry">
-         <rect>
-          <x>540</x>
-          <y>320</y>
-          <width>141</width>
-          <height>31</height>
-         </rect>
-        </property>
-        <property name="toolTip">
-         <string>Requires wafer calibration</string>
-        </property>
-        <property name="text">
-         <string>Add section</string>
-        </property>
-       </widget>
-       <widget class="QPushButton" name="pushButton_magc_deleteLastSection">
-        <property name="geometry">
-         <rect>
-          <x>540</x>
-          <y>360</y>
-          <width>141</width>
-          <height>31</height>
-         </rect>
-        </property>
-        <property name="font">
-         <font>
-          <pointsize>7</pointsize>
-         </font>
-        </property>
-        <property name="text">
-         <string>Delete last section</string>
-        </property>
-       </widget>
-       <widget class="Line" name="line_3">
-        <property name="geometry">
-         <rect>
-          <x>550</x>
-          <y>310</y>
-          <width>118</width>
-          <height>3</height>
-         </rect>
-        </property>
-        <property name="orientation">
-         <enum>Qt::Horizontal</enum>
-        </property>
-       </widget>
-       <widget class="QPushButton" name="pushButton_magc_waferCalibration">
-        <property name="geometry">
-         <rect>
-          <x>160</x>
-          <y>10</y>
-          <width>177</width>
-          <height>40</height>
-         </rect>
-        </property>
-        <property name="font">
-         <font>
-          <weight>75</weight>
-          <bold>true</bold>
-         </font>
-        </property>
-        <property name="text">
-         <string>Wafer calibration</string>
-        </property>
-       </widget>
-       <zorder>collectomeLogo</zorder>
-       <zorder>tableView_magc_sections</zorder>
-       <zorder>textEdit_magc_stringSections</zorder>
-       <zorder>pushButton_magc_okStringSections</zorder>
-       <zorder>pushButton_magc_checkSelected</zorder>
-       <zorder>pushButton_magc_uncheckSelected</zorder>
-       <zorder>pushButton_magc_invertSelection</zorder>
-       <zorder>pushButton_magc_selectAll</zorder>
-       <zorder>pushButton_magc_deselectAll</zorder>
-       <zorder>pushButton_magc_selectChecked</zorder>
-       <zorder>label_12</zorder>
-       <zorder>label_11</zorder>
-       <zorder>line_2</zorder>
-       <zorder>pushButton_magc_importMagc</zorder>
-       <zorder>pushButton_magc_importWaferImage</zorder>
-       <zorder>pushButton_magc_resetMagc</zorder>
-       <zorder>pushButton_magc_addSection</zorder>
-       <zorder>pushButton_magc_deleteLastSection</zorder>
-       <zorder>line_3</zorder>
-       <zorder>pushButton_magc_waferCalibration</zorder>
-      </widget>
-     </widget>
-    </item>
-    <item>
-     <widget class="QPlainTextEdit" name="textarea_log">
+      </property>
+     </widget>
+     <widget class="QPushButton" name="pushButton_magc_okStringSections">
+      <property name="geometry">
+       <rect>
+        <x>650</x>
+        <y>170</y>
+        <width>31</width>
+        <height>40</height>
+       </rect>
+      </property>
+      <property name="text">
+       <string>OK</string>
+      </property>
+     </widget>
+     <widget class="QPushButton" name="pushButton_magc_checkSelected">
+      <property name="geometry">
+       <rect>
+        <x>540</x>
+        <y>230</y>
+        <width>141</width>
+        <height>31</height>
+       </rect>
+      </property>
       <property name="font">
        <font>
-        <family>Lucida Console</family>
-        <pointsize>8</pointsize>
+        <weight>75</weight>
+        <bold>true</bold>
+       </font>
+      </property>
+      <property name="text">
+       <string>Check</string>
+      </property>
+     </widget>
+     <widget class="QPushButton" name="pushButton_magc_uncheckSelected">
+      <property name="geometry">
+       <rect>
+        <x>540</x>
+        <y>270</y>
+        <width>141</width>
+        <height>31</height>
+       </rect>
+      </property>
+      <property name="font">
+       <font>
+        <weight>75</weight>
+        <bold>true</bold>
+       </font>
+      </property>
+      <property name="text">
+       <string>Uncheck</string>
+      </property>
+     </widget>
+     <widget class="QPushButton" name="pushButton_magc_invertSelection">
+      <property name="geometry">
+       <rect>
+        <x>540</x>
+        <y>90</y>
+        <width>141</width>
+        <height>31</height>
+       </rect>
+      </property>
+      <property name="text">
+       <string>Invert selection</string>
+      </property>
+     </widget>
+     <widget class="QPushButton" name="pushButton_magc_selectAll">
+      <property name="geometry">
+       <rect>
+        <x>540</x>
+        <y>10</y>
+        <width>141</width>
+        <height>31</height>
+       </rect>
+      </property>
+      <property name="text">
+       <string>Select all</string>
+      </property>
+     </widget>
+     <widget class="QPushButton" name="pushButton_magc_deselectAll">
+      <property name="geometry">
+       <rect>
+        <x>540</x>
+        <y>50</y>
+        <width>141</width>
+        <height>31</height>
+       </rect>
+      </property>
+      <property name="text">
+       <string>Deselect all</string>
+      </property>
+     </widget>
+     <widget class="QPushButton" name="pushButton_magc_selectChecked">
+      <property name="geometry">
+       <rect>
+        <x>540</x>
+        <y>130</y>
+        <width>141</width>
+        <height>31</height>
+       </rect>
+      </property>
+      <property name="text">
+       <string>Select checked</string>
+      </property>
+     </widget>
+     <widget class="QLabel" name="collectomeLogo">
+      <property name="geometry">
+       <rect>
+        <x>0</x>
+        <y>450</y>
+        <width>141</width>
+        <height>41</height>
+       </rect>
+      </property>
+      <property name="text">
+       <string/>
+      </property>
+      <property name="scaledContents">
+       <bool>true</bool>
+      </property>
+     </widget>
+     <widget class="QLabel" name="label_12">
+      <property name="geometry">
+       <rect>
+        <x>0</x>
+        <y>450</y>
+        <width>141</width>
+        <height>41</height>
+       </rect>
+      </property>
+      <property name="font">
+       <font>
+        <pointsize>20</pointsize>
+        <weight>50</weight>
+        <bold>false</bold>
+        <underline>false</underline>
+        <kerning>true</kerning>
+       </font>
+      </property>
+      <property name="text">
+       <string>&lt;html&gt;&lt;head/&gt;&lt;body&gt;&lt;p&gt;&lt;a href=&quot;https://www.collectome.com&quot;&gt;&lt;span style=&quot; text-decoration: underline; color:transparent;&quot;&gt;AAAAAAAAAAAAAAA&lt;/span&gt;&lt;/a&gt;&lt;/p&gt;&lt;/body&gt;&lt;/html&gt;</string>
+      </property>
+      <property name="textFormat">
+       <enum>Qt::AutoText</enum>
+      </property>
+      <property name="margin">
+       <number>0</number>
+      </property>
+      <property name="openExternalLinks">
+       <bool>true</bool>
+      </property>
+      <property name="textInteractionFlags">
+       <set>Qt::LinksAccessibleByKeyboard|Qt::LinksAccessibleByMouse</set>
+      </property>
+     </widget>
+     <widget class="QLabel" name="label_11">
+      <property name="geometry">
+       <rect>
+        <x>0</x>
+        <y>430</y>
+        <width>151</width>
+        <height>14</height>
+       </rect>
+      </property>
+      <property name="font">
+       <font>
+        <pointsize>5</pointsize>
+       </font>
+      </property>
+      <property name="text">
+       <string>MagC module developed by</string>
+      </property>
+     </widget>
+     <widget class="Line" name="line_2">
+      <property name="geometry">
+       <rect>
+        <x>550</x>
+        <y>220</y>
+        <width>118</width>
+        <height>3</height>
+       </rect>
+      </property>
+      <property name="orientation">
+       <enum>Qt::Horizontal</enum>
+      </property>
+     </widget>
+     <widget class="QPushButton" name="pushButton_magc_importMagc">
+      <property name="geometry">
+       <rect>
+        <x>10</x>
+        <y>10</y>
+        <width>138</width>
+        <height>40</height>
+       </rect>
+      </property>
+      <property name="font">
+       <font>
+        <weight>75</weight>
+        <bold>true</bold>
+       </font>
+      </property>
+      <property name="text">
+       <string>Import MagC</string>
+      </property>
+     </widget>
+     <widget class="QPushButton" name="pushButton_magc_importWaferImage">
+      <property name="geometry">
+       <rect>
+        <x>10</x>
+        <y>60</y>
+        <width>141</width>
+        <height>58</height>
+       </rect>
+      </property>
+      <property name="text">
+       <string>Import 
+Wafer Image</string>
+      </property>
+     </widget>
+     <widget class="QPushButton" name="pushButton_magc_resetMagc">
+      <property name="geometry">
+       <rect>
+        <x>10</x>
+        <y>130</y>
+        <width>138</width>
+        <height>40</height>
+       </rect>
+      </property>
+      <property name="font">
+       <font>
         <weight>50</weight>
         <bold>false</bold>
        </font>
       </property>
-      <property name="readOnly">
-       <bool>true</bool>
-      </property>
-     </widget>
-    </item>
-   </layout>
+      <property name="text">
+       <string>Reset MagC</string>
+      </property>
+     </widget>
+     <widget class="QPushButton" name="pushButton_magc_addSection">
+      <property name="geometry">
+       <rect>
+        <x>540</x>
+        <y>320</y>
+        <width>141</width>
+        <height>31</height>
+       </rect>
+      </property>
+      <property name="toolTip">
+       <string>Requires wafer calibration</string>
+      </property>
+      <property name="text">
+       <string>Add section</string>
+      </property>
+     </widget>
+     <widget class="QPushButton" name="pushButton_magc_deleteLastSection">
+      <property name="geometry">
+       <rect>
+        <x>540</x>
+        <y>360</y>
+        <width>141</width>
+        <height>31</height>
+       </rect>
+      </property>
+      <property name="font">
+       <font>
+        <pointsize>7</pointsize>
+       </font>
+      </property>
+      <property name="text">
+       <string>Delete last section</string>
+      </property>
+     </widget>
+     <widget class="Line" name="line_3">
+      <property name="geometry">
+       <rect>
+        <x>550</x>
+        <y>310</y>
+        <width>118</width>
+        <height>3</height>
+       </rect>
+      </property>
+      <property name="orientation">
+       <enum>Qt::Horizontal</enum>
+      </property>
+     </widget>
+     <widget class="QPushButton" name="pushButton_magc_waferCalibration">
+      <property name="geometry">
+       <rect>
+        <x>160</x>
+        <y>10</y>
+        <width>177</width>
+        <height>40</height>
+       </rect>
+      </property>
+      <property name="font">
+       <font>
+        <weight>75</weight>
+        <bold>true</bold>
+       </font>
+      </property>
+      <property name="text">
+       <string>Wafer calibration</string>
+      </property>
+     </widget>
+     <zorder>collectomeLogo</zorder>
+     <zorder>tableView_magc_sections</zorder>
+     <zorder>textEdit_magc_stringSections</zorder>
+     <zorder>pushButton_magc_okStringSections</zorder>
+     <zorder>pushButton_magc_checkSelected</zorder>
+     <zorder>pushButton_magc_uncheckSelected</zorder>
+     <zorder>pushButton_magc_invertSelection</zorder>
+     <zorder>pushButton_magc_selectAll</zorder>
+     <zorder>pushButton_magc_deselectAll</zorder>
+     <zorder>pushButton_magc_selectChecked</zorder>
+     <zorder>label_12</zorder>
+     <zorder>label_11</zorder>
+     <zorder>line_2</zorder>
+     <zorder>pushButton_magc_importMagc</zorder>
+     <zorder>pushButton_magc_importWaferImage</zorder>
+     <zorder>pushButton_magc_resetMagc</zorder>
+     <zorder>pushButton_magc_addSection</zorder>
+     <zorder>pushButton_magc_deleteLastSection</zorder>
+     <zorder>line_3</zorder>
+     <zorder>pushButton_magc_waferCalibration</zorder>
+    </widget>
+   </widget>
+   <widget class="QPlainTextEdit" name="textarea_log">
+    <property name="geometry">
+     <rect>
+      <x>10</x>
+      <y>560</y>
+      <width>691</width>
+      <height>341</height>
+     </rect>
+    </property>
+    <property name="font">
+     <font>
+      <family>Lucida Console</family>
+      <pointsize>8</pointsize>
+      <weight>50</weight>
+      <bold>false</bold>
+     </font>
+    </property>
+    <property name="readOnly">
+     <bool>true</bool>
+    </property>
+   </widget>
   </widget>
   <widget class="QMenuBar" name="menubar">
    <property name="enabled">
@@ -3216,7 +2572,7 @@
      <x>0</x>
      <y>0</y>
      <width>711</width>
-     <height>20</height>
+     <height>21</height>
     </rect>
    </property>
    <widget class="QMenu" name="menuFile">
