--- conflicted
+++ resolved
@@ -778,14 +778,6 @@
                     self.add_to_main_log('CTRL: Grid ' + str(grid_number)
                                   + ', number of active tiles: '
                                   + str(num_active_tiles))
-                                  
-                    # in MagC use the grid autostig delay
-                    if self.cfg['sys']['magc_mode'] == 'True':
-                        autostig_delay = int(self.cfg['autofocus']['autostig_delay'])
-                        self.autofocus_stig_current_slice = (
-                            self.autofocus_stig_current_slice[0],
-                            0 == (grid_number % autostig_delay))
-                                  
                     if (num_active_tiles > 0
                         and not (self.pause_state == 1)
                         and (self.error_state == 0)):
@@ -793,12 +785,6 @@
                             self.add_to_main_log('CTRL: Grid '
                                 + str(grid_number) + ' already acquired. '
                                 'Skipping. ')
-                        elif (self.cfg['sys']['magc_mode'] == 'True'
-                            and grid_number not in 
-                            json.loads(self.cfg['magc']['checked_sections'])):
-                                self.add_to_main_log('CTRL: Grid '
-                                    + str(grid_number) + ' not checked. '
-                                    'Skipping. ')
                         else:
                             if (self.af.is_active()
                                     and self.af.get_method() == 0
@@ -1480,19 +1466,11 @@
         tile_selected = False  # meaning if False: tile discarded
         tile_skipped = False   # meaning if True: tile already acquired
 
-<<<<<<< HEAD
-        # if self.cfg['sys']['magc_mode'] == 'True':
-            # autostig_delay = int(self.cfg['autofocus']['autostig_delay'])
-            # self.autofocus_stig_current_slice = (
-                # self.autofocus_stig_current_slice[0],
-                # 0 == (grid_number % autostig_delay))
-=======
         if self.cfg['sys']['magc_mode'] == 'True':
             autostig_delay = int(self.cfg['autofocus']['autostig_delay'])
             self.autofocus_stig_current_slice = (
                 self.autofocus_stig_current_slice[0],
                 0 == (grid_number % autostig_delay))
->>>>>>> 5c6887da
 
         # Criterion whether to retake image:
         retake_img = (
@@ -1686,15 +1664,6 @@
             self.add_to_main_log(
                 'CTRL: Starting acquisition of active '
                 'tiles in grid %d' % grid_number)
-            
-            if self.cfg['sys']['magc_mode'] == 'True':
-                grid_centre_d = self.gm.get_grid_centre_d(grid_number)
-                self.cs.set_mv_centre_d(grid_centre_d)
-                self.transmit_cmd('DRAW MV')
-                self.transmit_cmd('SET SECTION STATE GUI-'
-                    + str(grid_number)
-                    + '-acquiring')
-            
             # Switch to specified settings of the current grid
             self.sem.apply_frame_settings(
                 self.gm.get_tile_size_selector(grid_number),
@@ -1729,18 +1698,13 @@
                 # Enable scan rotation
                 self.sem.set_scan_rotation(theta)
 
-<<<<<<< HEAD
-            # ===================== Tile acquisition loop =========================
-=======
             # ===================== Grid acquisition loop =========================
->>>>>>> 5c6887da
             for tile_number in active_tiles:
                 fail_counter = 0
                 tile_accepted = False
                 tile_id = str(grid_number) + '.' + str(tile_number)
                 # Individual WD/stig adjustment for tile, if necessary:
-                if (adjust_wd_stig_for_each_tile
-                and self.cfg['sys']['magc_mode'] == 'False'):
+                if adjust_wd_stig_for_each_tile:
                     new_wd = self.gm.get_tile_wd(grid_number, tile_number)
                     new_stig_xy = self.gm.get_tile_stig_xy(grid_number, tile_number)
                     self.sem.set_wd(new_wd)
@@ -1797,7 +1761,6 @@
                         self.af.crop_tile_for_heuristic_af(
                             tile_img, tile_key)
                         self.heuristic_af_queue.append(tile_key)
-                        del tile_img
 
                 elif (not tile_selected
                       and not tile_skipped
@@ -1814,11 +1777,7 @@
                 if self.pause_state == 1:
                     self.save_interruption_point(grid_number, tile_number)
                     break
-            # ================== End of tile acquisition loop =====================
-
-            if theta > 0:
-                # Disable scan rotation
-                self.sem.set_scan_rotation(0)
+            # ================== End of grid acquisition loop =====================
 
             if theta > 0:
                 # Disable scan rotation
@@ -1831,14 +1790,7 @@
                 # Empty the tile list since all tiles were acquired:
                 self.tiles_acquired = []
                 self.cfg['acq']['tiles_acquired'] = '[]'
-                
-                if self.cfg['sys']['magc_mode'] == 'True':
-                    grid_centre_d = self.gm.get_grid_centre_d(grid_number)
-                    self.cs.set_mv_centre_d(grid_centre_d)
-                    self.transmit_cmd('DRAW MV')
-                    self.transmit_cmd('SET SECTION STATE GUI-'
-                        + str(grid_number)
-                        + '-acquired')                
+
 
     def register_accepted_tile(self, save_path, grid_number, tile_number,
                                tile_width, tile_height):
@@ -1978,7 +1930,7 @@
                     # Immediately pause and save interruption info
                     if not self.acq_paused:
                         self.pause_acquisition(1)
-                    self.save_interruption_point(grid_number, tile)
+                    self.save_interruption_point(grid_number, t)
                     break
 
     def perform_heuristic_autofocus(self, tile_key):
