# -*- coding: utf-8 -*-

# ==============================================================================
#   SBEMimage, ver. 2.0
#   Acquisition control software for serial block-face electron microscopy
#   (c) 2018-2020 Friedrich Miescher Institute for Biomedical Research, Basel.
#   This software is licensed under the terms of the MIT License.
#   See LICENSE.txt in the project root folder.
# ==============================================================================

"""This module contains several MagC dialogs."""

import os
import re
import string
import threading
import datetime
import glob
import json
import validators
import csv
import requests
import shutil
import yaml

from random import random
from time import sleep, time
from PIL import Image
from skimage.io import imread
from skimage.feature import register_translation
import numpy as np
from imreg_dft import translation
from zipfile import ZipFile

from viewport_dlg_windows import ImportImageDlg

from PyQt5.uic import loadUi
from PyQt5.QtCore import Qt, QObject, QSize, pyqtSignal
from PyQt5.QtGui import QPixmap, QIcon, QPalette, QColor, QFont, \
    QStandardItem, QStandardItemModel
from PyQt5.QtWidgets import QApplication, QDialog, QMessageBox, \
    QFileDialog, QLineEdit, QDialogButtonBox, QHeaderView, QPushButton

import utils
import acq_func

GRAY = QColor(Qt.lightGray)
GREEN = QColor(Qt.green)
YELLOW = QColor(Qt.yellow)

class ImportMagCDlg(QDialog):
    """Import MagC metadata."""

    def __init__(self, acq, grid_manager, sem, imported,
                 coordinate_system, gui_items, main_controls_trigger):
        super().__init__()
        self.acq = acq
        self.gm = grid_manager
        self.sem = sem
        self.imported = imported
        self.cs = coordinate_system
        self.gui_items = gui_items
        self.main_controls_trigger = main_controls_trigger
        self.target_dir = os.path.join(
            self.acq.base_dir, 'overviews', 'imported')
        loadUi(os.path.join(
            '..', 'gui', 'import_magc_metadata_dlg.ui'),
            self)
        self.default_magc_path = os.path.join(
            '..', 'magc', 'example', 'wafer_example1.magc')
        self.lineEdit_fileName.setText(self.default_magc_path)
        self.setWindowModality(Qt.ApplicationModal)
        self.setWindowIcon(QIcon(os.path.join(
            '..', 'img', 'icon_16px.ico')))
        self.pushButton_selectFile.clicked.connect(self.select_file)
        self.pushButton_selectFile.setIcon(
            QIcon(os.path.join('..','img','selectdir.png')))
        self.pushButton_selectFile.setIcon(
            QIcon(os.path.join('..', 'img', 'selectdir.png')))
        self.pushButton_selectFile.setIconSize(QSize(16, 16))
        self.setFixedSize(self.size())
        self.pushButton_import.accepted.connect(self.import_metadata)
        self.pushButton_import.rejected.connect(self.accept)
        store_res_list = [
            '%d × %d' % (res[0], res[1]) for res in self.sem.STORE_RES]
        self.comboBox_frameSize.addItems(store_res_list)
        self.comboBox_frameSize.setCurrentIndex(5)
        if 'multisem' in self.sem.device_name.lower():
            self.comboBox_frameSize.setEnabled(False)
            self.comboBox_frameSize.setCurrentIndex(0)
            self.spinBox_rows.setEnabled(False)
            self.spinBox_cols.setEnabled(False)
            self.spinBox_rows.setValue(1)
            self.spinBox_cols.setValue(1)
        self.show()

    def _add_to_main_log(self, msg):
        """Add entry to the log in the main window"""
        msg = utils.format_log_entry(msg)
        self.main_controls_trigger.transmit(msg)

    def import_metadata(self):
        #-----------------------------
        # read sections from MagC yaml
        magc_file_path = os.path.normpath(
            self.lineEdit_fileName.text())
        if not os.path.isfile(magc_file_path):
            self._add_to_main_log('MagC file not found')
            self.accept()
            return
        elif os.path.splitext(magc_file_path)[1] != '.magc':
            self._add_to_main_log(
                'The file chosen should be in .magc format')
            self.accept()
            return

        self.gm.magc_sections_path = magc_file_path
        with open(magc_file_path, 'r') as f:
            sectionsYAML = yaml.full_load(f)
        sections, landmarks = (utils
            .sectionsYAML_to_sections_landmarks(sectionsYAML))

        # load ROIs updated by user manually
        if 'sourceROIsUpdatedFromSBEMimage' in sectionsYAML:
            result = QMessageBox.question(
                self, 'Section import',
                'Use section locations that have been previously updated '
                'in SBEMimage instead of the locations '
                'in the original .magc file?',
                QMessageBox.Yes| QMessageBox.No)
            if result == QMessageBox.Yes:
                for sectionId, sectionXYA in \
                    sectionsYAML['sourceROIsUpdatedFromSBEMimage'].items():
                    sections[int(sectionId)] = {
                        'center': [float(a) for a in sectionXYA[:2]],
                        'angle': float( (-sectionXYA[2] + 90) % 360)}
                # deactivate roi_mode: the grid locations are now custom
                # they are not calculated any more
                # based on the ROI defined inside a section
                self.gm.magc_roi_mode = False

        n_sections = len(
            [k for k in sections.keys()
            if str(k).isdigit()]) # discard tissueROI-35
        self._add_to_main_log(
            str(n_sections)
            + ' MagC sections have been loaded.')
        #-----------------------------

        #-----------------------
        # import wafer overview
        self.imported.delete_all_images()
        magc_file_dir = os.path.dirname(magc_file_path)

        import_wafer_dlg = ImportWaferImageDlg(
            self.acq, self.imported, magc_file_dir,
            self.main_controls_trigger)
        #-----------------------

        #-----------------------------------------
        # populate the grids and the section_table
        frame_size_selector = self.comboBox_frameSize.currentIndex()
        pixel_size = self.doubleSpinBox_pixelSize.value()
        tile_overlap = self.doubleSpinBox_tileOverlap.value()

        table_view = self.gui_items['section_table']
        table_model = table_view.model()

        table_model.clear()
        table_model.setHorizontalHeaderItem(
            0, QStandardItem('Section'))
        table_model.setHorizontalHeaderItem(
            1, QStandardItem('State'))
        header = table_view.horizontalHeader()
        for i in range(2):
            header.setSectionResizeMode(i, QHeaderView.ResizeToContents)
        header.setStretchLastSection(True)

        self.gm.delete_all_grids_above_index(0)
        self.gm[0].magc_delete_autofocus_points()
<<<<<<< HEAD
        self.gm[0].magc_delete_polyroi()
=======
        self.gm[0].origin_sx_sy = [0,0]
>>>>>>> 59519f29
        for s in range(n_sections-1):
            self.gm.add_new_grid([0, 0])
        for idx, section in sections.items():
            if str(idx).isdigit(): # to exclude tissueROI and landmarks
                self.gm[idx].auto_update_tile_positions = False
                self.gm[idx].size = [
                    self.spinBox_rows.value(),
                    self.spinBox_cols.value()]
                self.gm[idx].display_colour = 1
                self.gm[idx].frame_size_selector = frame_size_selector
                self.gm[idx].pixel_size = pixel_size
                self.gm[idx].overlap = tile_overlap
                self.gm[idx].activate_all_tiles()
                self.gm[idx].rotation = (180 - float(section['angle'])) % 360
                # Update tile positions after initializing all grid attributes
                self.gm[idx].update_tile_positions()
                # centre must be finally set after updating tile positions
                self.gm[idx].auto_update_tile_positions = True
                self.gm[idx].centre_sx_sy = list(map(float, section['center']))

                # populate the section_table
                item1 = QStandardItem(str(idx))
                item1.setCheckable(True)
                item2 = QStandardItem('')
                item2.setBackground(GRAY)
                item2.setCheckable(False)
                item2.setSelectable(False)
                table_model.appendRow([item1, item2])
                table_view.setRowHeight(idx, 40)
        self.main_controls_trigger.transmit('DRAW VP')
        #-----------------------------------------

        #------------------------------
        # Update config with MagC items
        self.gm.magc_sections = sections
        self.gm.magc_selected_sections = []
        self.gm.magc_checked_sections = []
        self.cs.magc_landmarks = landmarks
        # xxx does importing a new magc file always require
        # a wafer_calibration ?
        self.cs.magc_wafer_calibrated = False
        #------------------------------

        # enable wafer configuration buttons
        self.main_controls_trigger.transmit('MAGC ENABLE CALIBRATION')
        self.main_controls_trigger.transmit('MAGC WAFER NOT CALIBRATED')
        self.main_controls_trigger.transmit('MAGC ENABLE WAFER IMAGE IMPORT')

        self.accept()

    def select_file(self):
        start_path = 'C:\\'
        selected_file = str(QFileDialog.getOpenFileName(
                self, 'Select MagC metadata file',
                start_path,
                'MagC files (*.magc)'
                )[0])
        if len(selected_file) > 0:
            selected_file = os.path.normpath(selected_file)
            self.lineEdit_fileName.setText(selected_file)

    def accept(self):
        super(ImportMagCDlg, self).accept()

#------------------------------------------------------------------------------

class ImportWaferImageDlg(QDialog):
    """Import a wafer image into the viewport for MagC."""

    def __init__(self, acq, imported, wafer_im_dir,
                 main_controls_trigger):
        super().__init__()
        self.acq = acq
        self.imported = imported
        self.main_controls_trigger = main_controls_trigger
        self.imported_dir = os.path.join(
            self.acq.base_dir, 'overviews', 'imported')
        self.wafer_im_dir = wafer_im_dir

        import_img_dlg = ImportImageDlg(
            self.imported,
            self.imported_dir)
        import_img_dlg.doubleSpinBox_pixelSize.setEnabled(False)
        import_img_dlg.doubleSpinBox_pixelSize.setValue(1000)
        import_img_dlg.doubleSpinBox_posX.setEnabled(False)
        import_img_dlg.doubleSpinBox_posY.setEnabled(False)
        import_img_dlg.spinBox_rotation.setEnabled(False)

        # pre-filling the ImportImageDialog if wafer image (unique) present
        im_names = [im_name for im_name in os.listdir(self.wafer_im_dir)
            if ('wafer' in im_name.lower())
                and (os.path.splitext(im_name)[1] in ['.tif', '.png', '.jpg'])]
        if len(im_names) == 0:
            self._add_to_main_log('No wafer picture was found. '
                'Select the wafer image manually.')
        elif len(im_names) > 1:
            self._add_to_main_log(
                'There is more than one image available in the folder '
                'containing the .magc section description file.'
                'Select the wafer image manually')
        elif len(im_names) == 1:
            # pre-fill the import dialog
            im_path = os.path.normpath(
                os.path.join(self.wafer_im_dir, im_names[0]))
            import_img_dlg.lineEdit_fileName.setText(im_path)
            import_img_dlg.lineEdit_name.setText(
                os.path.splitext(
                    os.path.basename(im_path))[0])

        current_imported_number = self.imported.number_imported
        if import_img_dlg.exec_():
            pass

        if self.imported.number_imported == current_imported_number:
            self._add_to_main_log(
                'You have not added a wafer image overview.'
                'You can still do it by selecting "Import Wafer Image"'
                'in the MagC tab.')
        else:
            wafer_im = self.imported[-1]
            width, height = wafer_im.size
            wafer_im.pixel_size = 1000
            wafer_im.centre_sx_sy = [width//2, height//2]
            self.main_controls_trigger.transmit('DRAW VP')
            self._add_to_main_log(
                'Wafer image succesfully imported.')

    def _add_to_main_log(self, msg):
        """Add entry to the log in the main window"""
        msg = utils.format_log_entry(msg)
        self.main_controls_trigger.transmit(msg)

#------------------------------------------------------------------------------

class WaferCalibrationDlg(QDialog):
    """Wafer calibration."""

    def __init__(self, config, stage, ovm, cs, gm, imported, main_controls_trigger):
        super().__init__()
        self.cfg = config
        self.stage = stage
        self.ovm = ovm
        self.cs = cs
        self.gm = gm
        self.imported = imported
        self.main_controls_trigger = main_controls_trigger
        loadUi(os.path.join('..', 'gui', 'wafer_calibration_dlg.ui'), self)
        self.setWindowModality(Qt.ApplicationModal)
        self.setWindowIcon(QIcon(os.path.join('..', 'img', 'icon_16px.ico')))
        self.setFixedSize(self.size())
        self.lTable = self.tableView_magc_landmarkTable
        self.initLandmarkList()
        self.pushButton_cancel.clicked.connect(self.accept)
        self.pushButton_validateCalibration.clicked.connect(
            self.validate_calibration)
        self.show()

    def initLandmarkList(self):

        # initialize the landmarkTableModel (QTableView)
        landmark_model = QStandardItemModel(0, 0)
        landmark_model.setHorizontalHeaderItem(0, QStandardItem(''))
        landmark_model.setHorizontalHeaderItem(1, QStandardItem('Source x'))
        landmark_model.setHorizontalHeaderItem(2, QStandardItem('Source y'))
        landmark_model.setHorizontalHeaderItem(3, QStandardItem('Target x'))
        landmark_model.setHorizontalHeaderItem(4, QStandardItem('Target y'))
        landmark_model.setHorizontalHeaderItem(5, QStandardItem('Set'))
        landmark_model.setHorizontalHeaderItem(6, QStandardItem('Move'))
        landmark_model.setHorizontalHeaderItem(7, QStandardItem('Clear'))
        self.lTable.setModel(landmark_model)

        header = self.lTable.horizontalHeader()
        for i in range(8):
            if i not in [3,4]: # fixed width for target columns
                header.setSectionResizeMode(
                    i, QHeaderView.ResizeToContents)

        self.lTable.setColumnWidth(3, 70)
        self.lTable.setColumnWidth(4, 70)
        self.lTable.verticalHeader().setSectionResizeMode(
            QHeaderView.ResizeToContents)

        landmark_model = self.lTable.model()
        for id,(key,source_target) \
            in enumerate(self.cs.magc_landmarks.items()):

            # source_target is a dictionary for each landmark
            # that contains two keys
            # source: the landmark in source coordinates
            # target: the landmark in target coordinates
            # the target key does not exist until it is either
            # manually defined
            # or inferred when enough (2) other target landmarks
            # have been defined

            item0 = QStandardItem(str(key))
            item1 = QStandardItem(str(source_target['source'][0]))
            item2 = QStandardItem(str(source_target['source'][1]))

            item5 = QPushButton('Set')
            item5.setFixedSize(QSize(50, 40))
            item5.clicked.connect(self.set_landmark(id))

            item6 = QPushButton('Go to')
            item6.setFixedSize(QSize(60, 40))
            item6.clicked.connect(self.goto_landmark(id))

            if self.cfg['sys']['simulation_mode'] == 'True':
                item5.setEnabled(False)
                item6.setEnabled(False)

            item7 = QPushButton('Clear')
            item7.setFixedSize(QSize(60, 40))
            item7.clicked.connect(self.clear_landmark(id))

            if 'target' in source_target:
                item0.setBackground(GREEN)

                item3 = QStandardItem(str(source_target['target'][0]))
                item3.setBackground(GREEN)

                item4 = QStandardItem(str(source_target['target'][1]))
                item4.setBackground(GREEN)
            else:
                item0.setBackground(GRAY)

                item3 = QStandardItem('')
                item3.setBackground(GRAY)

                item4 = QStandardItem('')
                item4.setBackground(GRAY)

                item6.setEnabled(False)
                item7.setEnabled(False)

            item3.setCheckable(False)
            item4.setCheckable(False)

            landmark_model.appendRow([item0, item1, item2, item3, item4])
            self.lTable.setIndexWidget(landmark_model.index(id, 5), item5)
            self.lTable.setIndexWidget(landmark_model.index(id, 6), item6)
            self.lTable.setIndexWidget(landmark_model.index(id, 7), item7)

    def clear_landmark(self, row):
        def callback_clear_landmark():
            landmark_model = self.lTable.model()

            item3 = self.lTable.model().item(row, 3)
            item3.setData('', Qt.DisplayRole)
            item3.setBackground(GRAY)

            item4 = self.lTable.model().item(row, 4)
            item4.setData('', Qt.DisplayRole)
            item4.setBackground(GRAY)

            del self.cs.magc_landmarks[str(row)]['target']

            # update table
            item0 = self.lTable.model().item(row, 0)
            item0.setBackground(GRAY)

            item6 = self.lTable.indexWidget(landmark_model.index(row, 6))
            item6.setEnabled(False)

            item7 = self.lTable.indexWidget(landmark_model.index(row, 7))
            item7.setEnabled(False)

        return callback_clear_landmark

    def set_landmark(self, row):
        def callback_set_landmark():
            x,y = self.stage.get_xy()
            print('xlandmark, ylandmark', x, y)
            landmark_model = self.lTable.model()

            # update table
            item0 = self.lTable.model().item(row, 0)
            item0.setBackground(GREEN)

            item3 = self.lTable.model().item(row, 3)
            item3.setData(str(x), Qt.DisplayRole)
            item3.setBackground(GREEN)

            item4 = self.lTable.model().item(row, 4)
            item4.setData(str(y), Qt.DisplayRole)
            item4.setBackground(GREEN)

            item6 = self.lTable.indexWidget(landmark_model.index(row, 6))
            item6.setEnabled(True)

            item7 = self.lTable.indexWidget(landmark_model.index(row, 7))
            item7.setEnabled(True)

            # update landmarks
            self.cs.magc_landmarks[str(row)]['target'] = [x,y]

            # compute transform and update landmarks
            nLandmarks = len(self.cs.magc_landmarks)
            calibratedLandmarkIds = [
                int(id) for id,landmark
                in self.cs.magc_landmarks.items()
                if (self.lTable.model().item(int(id), 0)
                    .background().color() == GREEN)]
                # the green color shows that the landmark has been
                # manually calibrated by the user
                # if the landmark is yellow, it means that it has
                # only been inferred and not manually calibrated
                # here we are using only the manually calibrated landmarks
            noncalibratedLandmarkIds = (
                set(range(nLandmarks)) - set(calibratedLandmarkIds))
            print('calibratedLandmarkIds', calibratedLandmarkIds)

            if len(calibratedLandmarkIds) > 1: # at least 2 landmarks needed
                # calculating the wafer transform from source to target.
                # Using all possible landmarks available in the target
                # (minimum 2)

                x_landmarks_source = np.array([
                    self.cs.magc_landmarks[str(i)]['source'][0]
                    for i in range(nLandmarks)])
                y_landmarks_source = np.array([
                    self.cs.magc_landmarks[str(i)]['source'][1]
                    for i in range(nLandmarks)])

                # taking only the source landmarks for which there is a
                # corresponding target landmark
                x_landmarks_source_partial = np.array(
                    [self.cs.magc_landmarks[str(i)]['source'][0]
                     for i in calibratedLandmarkIds])
                y_landmarks_source_partial = np.array(
                    [self.cs.magc_landmarks[str(i)]['source'][1]
                     for i in calibratedLandmarkIds])

                x_landmarks_target_partial = np.array(
                    [self.cs.magc_landmarks[str(i)]['target'][0]
                     for i in calibratedLandmarkIds])
                y_landmarks_target_partial = np.array(
                    [self.cs.magc_landmarks[str(i)]['target'][1]
                     for i in calibratedLandmarkIds])

                self.cs.magc_wafer_transform = utils.rigidT(
                    x_landmarks_source_partial, y_landmarks_source_partial,
                    x_landmarks_target_partial, y_landmarks_target_partial)[0]

                # compute all targetLandmarks
                x_target_updated_landmarks, y_target_updated_landmarks = (
                    utils.applyRigidT(
                        x_landmarks_source,
                        y_landmarks_source,
                        self.cs.magc_wafer_transform))

                # x_target_updated_landmarks = -x_target_updated_landmarks
                # x axis flipping on Merlin

                # set the new target landmarks that were missing
                for noncalibratedLandmarkId in noncalibratedLandmarkIds:
                    x = x_target_updated_landmarks[noncalibratedLandmarkId]
                    y = y_target_updated_landmarks[noncalibratedLandmarkId]
                    (self.cs.magc_landmarks
                        [str(noncalibratedLandmarkId)]['target']) = [x,y]

                    item0 = self.lTable.model().item(noncalibratedLandmarkId, 0)
                    item0.setBackground(YELLOW)

                    item3 = self.lTable.model().item(noncalibratedLandmarkId, 3)
                    item3.setData(str(x), Qt.DisplayRole)
                    item3.setBackground(YELLOW)

                    item4 = self.lTable.model().item(noncalibratedLandmarkId, 4)
                    item4.setData(str(y), Qt.DisplayRole)
                    item4.setBackground(YELLOW)

                    item6 = self.lTable.indexWidget(landmark_model.index(
                        noncalibratedLandmarkId, 6))
                    item6.setEnabled(True)

                    item7 = self.lTable.indexWidget(landmark_model.index(
                        noncalibratedLandmarkId, 7))
                    item7.setEnabled(True)

        return callback_set_landmark

    def goto_landmark(self, row):
        def callback_goto_landmark():
            item3 = self.lTable.model().item(row, 3)
            item4 = self.lTable.model().item(row, 4)
            x = float(self.lTable.model().data(item3.index()))
            y = float(self.lTable.model().data(item4.index()))

            self._add_to_main_log(
                'Landmark: moving to '
                + str(x) + ',' + str(y))
            self.stage.move_to_xy([x,y])
            # xxx move viewport
            # self.cs.set_mv_centre_d(
            #     self.cs.get_grid_origin_d(grid_number=row))
            # self.main_controls_trigger.transmit('DRAW VP')

        return callback_goto_landmark

    def validate_calibration(self):
        calibratedLandmarkIds = [
            int(id) for id,landmark
            in self.cs.magc_landmarks.items()
            if (self.lTable.model().item(int(id), 0)
                .background().color() == GREEN)]

        n_landmarks = len(self.cs.magc_landmarks)

        if len(calibratedLandmarkIds) != n_landmarks:
            self._add_to_main_log(
                'Cannot validate wafer calibration: all target landmarks '
                'must first be validated.')
        else:
            x_landmarks_source = [
                self.cs.magc_landmarks[str(i)]['source'][0]
                for i in range(n_landmarks)]
            y_landmarks_source = [
                self.cs.magc_landmarks[str(i)]['source'][1]
                for i in range(n_landmarks)]

            x_landmarks_target = [
                self.cs.magc_landmarks[str(i)]['target'][0]
                for i in range(n_landmarks)]
            y_landmarks_target = [
                self.cs.magc_landmarks[str(i)]['target'][1]
                for i in range(n_landmarks)]

            print('x_landmarks_source, y_landmarks_source, x_landmarks_target, '
                  'y_landmarks_target', x_landmarks_source, y_landmarks_source,
                  x_landmarks_target, y_landmarks_target)

            self.cs.magc_wafer_transform = utils.affineT(
                x_landmarks_source, y_landmarks_source,
                x_landmarks_target, y_landmarks_target)

            print('waferTransform', self.cs.magc_wafer_transform)

            # compute new grid locations
            # (always transform from reference source)
            nSections = len(
                [k for k in self.gm.magc_sections.keys()
                    if str(k).isdigit()])
            print('nSections', nSections)

            x_source = np.array(
                [self.gm.magc_sections[str(k)]['center'][0]
                    for k in range(nSections)])
            y_source = np.array(
                [self.gm.magc_sections[str(k)]['center'][1]
                    for k in range(nSections)])

            x_target, y_target = utils.applyAffineT(
                x_source,
                y_source,
                self.cs.magc_wafer_transform)

            transformAngle = -utils.getAffineRotation(
                self.cs.magc_wafer_transform)
            angles_target = [
                (180 - self.gm.magc_sections[str(k)]['angle'] + transformAngle) % 360
                for k in range(nSections)]

            # update grids
            print('self.gm.number_grids', self.gm.number_grids)
            for grid_number in range(self.gm.get_number_grids):

                self.gm[grid_number].rotation = angles_target[grid_number]

                self.gm[grid_number].centre_sx_sy = [
                    x_target[grid_number],
                    y_target[grid_number]]
                self.gm[grid_number].update_tile_positions()

            self.main_controls_trigger.transmit('DRAW VP')

            # update wafer picture
            waferTransformAngle = -utils.getAffineRotation(
                self.cs.magc_wafer_transform)
            waferTransformScaling = utils.getAffineScaling(
                self.cs.magc_wafer_transform)

            im_center_target_s = utils.applyAffineT(
                [self.imported[0].centre_sx_sy[0]],
                [self.imported[0].centre_sx_sy[1]],
                self.cs.magc_wafer_transform)

            im_center_target_s = [float(a[0]) for a in im_center_target_s]

            # im_center_source_v = self.cs.convert_to_v(im_center_source_s)
            # im_center_target_v = utils.applyRigidT(
                # [im_center_source_v[0]],
                # [im_center_source_v[1]],
                # waferTransform_v)

            self.imported[0].rotation = waferTransformAngle % 360
            self.imported[0].pixel_size = 1000 * waferTransformScaling

            self.imported[0].centre_sx_sy = im_center_target_s

            # update drawn image
            self.main_controls_trigger.transmit('DRAW VP')

            # update calibration flag
            self.cs.magc_wafer_calibrated = True
            self.main_controls_trigger.transmit('MAGC WAFER CALIBRATED')

            self.accept()

    def accept(self):
        super().accept()

    def _add_to_main_log(self, msg):
        """Add entry to the log in the main window"""
        msg = utils.format_log_entry(msg)
        self.main_controls_trigger.transmit(msg)<|MERGE_RESOLUTION|>--- conflicted
+++ resolved
@@ -178,11 +178,8 @@
 
         self.gm.delete_all_grids_above_index(0)
         self.gm[0].magc_delete_autofocus_points()
-<<<<<<< HEAD
         self.gm[0].magc_delete_polyroi()
-=======
         self.gm[0].origin_sx_sy = [0,0]
->>>>>>> 59519f29
         for s in range(n_sections-1):
             self.gm.add_new_grid([0, 0])
         for idx, section in sections.items():
