--- conflicted
+++ resolved
@@ -19,12 +19,9 @@
 import glob
 import json
 import validators
-<<<<<<< HEAD
-=======
 import requests
 import shutil
 
->>>>>>> 1323c30f
 from random import random
 from time import sleep, time
 from validate_email import validate_email
@@ -33,12 +30,9 @@
 from PIL import Image
 from skimage.io import imread
 from skimage.feature import register_translation
-<<<<<<< HEAD
 import numpy as np
 from imreg_dft import translation
-=======
 from zipfile import ZipFile
->>>>>>> 1323c30f
 
 from PyQt5.uic import loadUi
 from PyQt5.QtCore import Qt, QObject, QSize, pyqtSignal
